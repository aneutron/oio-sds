--- conflicted
+++ resolved
@@ -15,18 +15,11 @@
   - pip install --upgrade zkpython
 env:
   - TEST_SUITE=build,unit,small-cache
-<<<<<<< HEAD
-  - TEST_SUITE=copyright,worm,slave,cli
+  - TEST_SUITE=copyright,worm,slave,cli,variables
   - TEST_SUITE=3copies,with-service-id
   - TEST_SUITE=repli
   - TEST_SUITE=ec,with-random-service-id
-=======
-  - TEST_SUITE=copyright,worm,slave,cli,variables
-  - TEST_SUITE=3copies
-  - TEST_SUITE=repli
-  - TEST_SUITE=ec
   - TEST_SUITE=multi-beanstalk
->>>>>>> ef0080d3
 script:
   - sudo bash -c "echo '/tmp/core.%p.%E' > /proc/sys/kernel/core_pattern"
   - ulimit -c unlimited -S
