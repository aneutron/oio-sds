/*
OpenIO SDS proxy
Copyright (C) 2014 Worldline, as part of Redcurrant
Copyright (C) 2015-2017 OpenIO SAS, as part of OpenIO SDS

This program is free software: you can redistribute it and/or modify
it under the terms of the GNU Affero General Public License as
published by the Free Software Foundation, either version 3 of the
License, or (at your option) any later version.

This program is distributed in the hope that it will be useful,
but WITHOUT ANY WARRANTY; without even the implied warranty of
MERCHANTABILITY or FITNESS FOR A PARTICULAR PURPOSE.  See the
GNU Affero General Public License for more details.

You should have received a copy of the GNU Affero General Public License
along with this program.  If not, see <http://www.gnu.org/licenses/>.
*/

#include <errno.h>

#include <meta2v2/meta2_utils_json.h>
#include <meta2v2/meta2_bean.h>
#include <meta2v2/autogen.h>

#include "common.h"
#include "actions.h"

static void
_get_meta2_realtype (struct req_args_s *args, gchar *d, gsize dlen)
{
	const char *type = oio_url_get (args->url, OIOURL_TYPE);
	if (type && *type) {
		g_snprintf(d, dlen, "%s.%s", NAME_SRVTYPE_META2, type);
	} else {
		g_strlcpy(d, NAME_SRVTYPE_META2, dlen);
	}
}

static GError *
_resolve_meta2 (struct req_args_s *args, enum proxy_preference_e how,
		request_packer_f pack, GSList **out)
{
	if (out) *out = NULL;

	gchar realtype[64];
	_get_meta2_realtype (args, realtype, sizeof(realtype));
	CLIENT_CTX(ctx, args, realtype, 1);
	ctx.which = how;

	GError *err = gridd_request_replicated (&ctx, pack);

	if (err) {
		GRID_DEBUG("M2V2 call failed: %d %s", err->code, err->message);
	} else if (out) {
		EXTRA_ASSERT(ctx.bodyv != NULL);
		for (guint i=0; i<ctx.count ;++i) {
			GError *e = ctx.errorv[i];
			GByteArray *b = ctx.bodyv[i];
			if (e && e->code != CODE_FINAL_OK)
				continue;
			if (b && b->data && b->len) {
				GSList *l = bean_sequence_unmarshall (b->data, b->len);
				if (l) {
					*out = metautils_gslist_precat (*out, l);
				}
			}
		}
	}
	if (g_tree_lookup(args->rq->tree_headers, PROXYD_HEADER_PERFDATA)) {
		gchar *perfdata = g_strdup_printf(
				"resolve=%"G_GINT64_FORMAT",meta2=%"G_GINT64_FORMAT,
				ctx.resolve_duration, ctx.request_duration);
		args->rp->add_header(PROXYD_HEADER_PERFDATA, perfdata);
	}

	client_clean (&ctx);
	return err;
}

static GError *
_resolve_meta2_for_list (struct req_args_s *args, request_packer_f pack,
		struct list_result_s *out)
{
	gchar realtype[64];
	_get_meta2_realtype (args, realtype, sizeof(realtype));
	CLIENT_CTX_SLAVE(ctx, args, realtype, 1);
	ctx.decoder_data = out;
	ctx.decoder = m2v2_list_result_extract;

	GError *err = gridd_request_replicated (&ctx, pack);

	if (err)
		GRID_DEBUG("M2V2 call failed: %d %s", err->code, err->message);

	client_clean (&ctx);
	return err;
}

static void
_json_dump_all_beans (GString * gstr, GSList * beans)
{
	g_string_append_c (gstr, '{');
	meta2_json_dump_all_beans (gstr, beans);
	g_string_append_c (gstr, '}');
}

static enum http_rc_e
_reply_m2_error (struct req_args_s *args, GError * err)
{
	if (!err)
		return _reply_success_json (args, NULL);
	if (err->code == CODE_CONTAINER_NOTEMPTY ||
			err->code == CODE_CONTENT_EXISTS)
		return _reply_conflict_error (args, err);
	if (err->code == CODE_CONTENT_DRAINED)
		return _reply_gone_error(args, err);
	return _reply_common_error (args, err);
}

static void
_purify_header (gchar *k)
{
	for (gchar *p = k; *p ;++p) {
		if (*p != '-' && !g_ascii_isalnum(*p))
			*p = '-';
	}
}

static void
_container_single_prop_to_headers (struct req_args_s *args,
		const char *pk, gchar *v)
{
	if (!g_ascii_strcasecmp(pk, "sys.container_name")) {
		oio_str_reuse (&v, g_uri_escape_string (v, NULL, FALSE));
		args->rp->add_header(PROXYD_HEADER_PREFIX "container-meta-name", v);
	} else if (!g_ascii_strcasecmp(pk, "sys.container_size")) {
		args->rp->add_header(PROXYD_HEADER_PREFIX "container-meta-size", v);
	} else if (!g_ascii_strcasecmp(pk, "sys.m2vers")) {
		args->rp->add_header(PROXYD_HEADER_PREFIX "container-meta-seq", v);
	} else if (!g_ascii_strcasecmp(pk, "sys.namespace")) {
		args->rp->add_header(PROXYD_HEADER_PREFIX "container-meta-ns", v);
	} else if (g_str_has_prefix(pk, "sys.")) {
		gchar *k = g_strdup_printf(PROXYD_HEADER_PREFIX "container-meta-sys-%s",
				pk + sizeof("sys.") - 1);
		_purify_header(k);
		oio_str_reuse (&v, g_uri_escape_string (v, NULL, FALSE));
		args->rp->add_header(k, v);
		g_free(k);
	} else if (g_str_has_prefix(pk, "user.")) {
		gchar *k = g_strdup_printf(PROXYD_HEADER_PREFIX "container-meta-user-%s",
				pk + sizeof("user.") - 1);
		_purify_header(k);
		oio_str_reuse (&v, g_uri_escape_string (v, NULL, FALSE));
		args->rp->add_header(k, v);
		g_free(k);
	} else {
		gchar *k = g_strdup_printf(PROXYD_HEADER_PREFIX "container-meta-x-%s", pk);
		_purify_header(k);
		oio_str_reuse (&v, g_uri_escape_string (v, NULL, FALSE));
		args->rp->add_header(k, v);
		g_free(k);
	}
}

static void
_container_old_props_to_headers (struct req_args_s *args, gchar **props)
{
	for (gchar **p=props; *p && *(p+1) ;p+=2)
		_container_single_prop_to_headers (args, *p, g_strdup(*(p+1)));
}

static void
_container_new_props_to_headers (struct req_args_s *args, GTree *props)
{
	gboolean _run (gchar *k, gchar *v, gpointer i) {
		(void) i;
		_container_single_prop_to_headers (args, k, g_strdup(v));
		return FALSE;
	}
	g_tree_foreach (props, (GTraverseFunc)_run, NULL);
}

static gint
_sort_aliases_by_name (struct bean_ALIASES_s *a0, struct bean_ALIASES_s *a1)
{
	return g_strcmp0 (ALIASES_get_alias(a0)->str, ALIASES_get_alias(a1)->str);
}

static void
_dump_json_aliases_and_headers(GString *gstr, GSList *aliases,
		GTree *headers, GTree *props)
{
	g_string_append_static (gstr, "\"objects\":[");
	gboolean first = TRUE;
	for (; aliases ; aliases=aliases->next) {
		COMA(gstr,first);

		struct bean_ALIASES_s *a = aliases->data;
		struct bean_CONTENTS_HEADERS_s *h =
			g_tree_lookup (headers, ALIASES_get_content(a));
		gchar *prop_key = g_strdup_printf("%s_%"G_GINT64_FORMAT,
				ALIASES_get_alias(a)->str,
				ALIASES_get_version(a));
		GSList *prop_list = g_tree_lookup(props, prop_key);
		g_free(prop_key);

		g_string_append_c(gstr, '{');
		OIO_JSON_append_gstr(gstr, "name", ALIASES_get_alias(a));
		g_string_append_c(gstr, ',');
		OIO_JSON_append_int(gstr, "version", ALIASES_get_version(a));
		g_string_append_c(gstr, ',');
		OIO_JSON_append_int(gstr, "ctime", ALIASES_get_ctime(a));
		g_string_append_c(gstr, ',');
		OIO_JSON_append_int(gstr, "mtime", ALIASES_get_mtime(a));
		g_string_append_c(gstr, ',');
		OIO_JSON_append_bool(gstr, "deleted", ALIASES_get_deleted(a));
		g_string_append_c(gstr, ',');
		OIO_JSON_append_gba(gstr, "content", ALIASES_get_content(a));

		if (h) {
			g_string_append_c (gstr, ',');
			GString *pol = CONTENTS_HEADERS_get_policy(h);
			GByteArray *hh = CONTENTS_HEADERS_get_hash(h);

			if (pol)
				g_string_append_printf(gstr, "\"policy\":\"%s\",\"hash\":",
						pol->str);
			else
				g_string_append_printf(gstr, "\"policy\":null,\"hash\":");
			if (hh) {
				g_string_append_c (gstr, '"');
				metautils_gba_to_hexgstr(gstr, hh);
				g_string_append_c (gstr, '"');
			} else {
				g_string_append_static(gstr, "null");
			}

			g_string_append_printf(gstr, ",\"size\":%"G_GINT64_FORMAT,
					CONTENTS_HEADERS_get_size(h));
			g_string_append_printf(gstr, ",\"mime-type\":\"%s\"",
					CONTENTS_HEADERS_get_mime_type(h)->str);
		}
		if (prop_list) {
			g_string_append_static(gstr, ",\"properties\":{");
			gboolean inner_first = TRUE;
			for (GSList *prop = prop_list;
					prop && prop->data;
					prop = prop->next) {
				struct bean_PROPERTIES_s *bprop = prop->data;
				COMA(gstr, inner_first);
				g_string_append_printf(gstr, "\"%s\":\"",
						PROPERTIES_get_key(bprop)->str);
				GByteArray *val = PROPERTIES_get_value(bprop);
				oio_str_gstring_append_json_blob(gstr,
						(gchar*)val->data, val->len);
				g_string_append_c(gstr, '"');
			}
			g_string_append_c(gstr, '}');
		}
		g_string_append_c(gstr, '}');
	}
	g_string_append_c (gstr, ']');
}

static void
_dump_json_beans (GString *gstr, GSList *beans)
{
	GSList *aliases = NULL;
	GTree *headers = g_tree_new ((GCompareFunc)metautils_gba_cmp);
	GTree *props = g_tree_new_full((GCompareDataFunc)metautils_strcmp3,
			NULL, g_free, NULL);

	for (GSList *l = beans; l; l = l->next) {
		if (DESCR(l->data) == &descr_struct_ALIASES) {
			aliases = g_slist_prepend (aliases, l->data);
		} else if (DESCR(l->data) == &descr_struct_CONTENTS_HEADERS) {
			g_tree_insert (headers, CONTENTS_HEADERS_get_id(l->data), l->data);
		} else if (DESCR(l->data) == &descr_struct_PROPERTIES) {
			/* Properties are linked to a specific version of an alias,
			 * and there is possibly several properties,
			 * thus we must build composed keys and lists. */
			gchar *key = g_strdup_printf("%s_%"G_GINT64_FORMAT,
					PROPERTIES_get_alias(l->data)->str,
					PROPERTIES_get_version(l->data));
			GSList *val = g_tree_lookup(props, key);
			val = g_slist_prepend(val, l->data);
			g_tree_replace(props, key, val);
		}
	}

	aliases = g_slist_sort (aliases, (GCompareFunc)_sort_aliases_by_name);
	_dump_json_aliases_and_headers(gstr, aliases, headers, props);

	gboolean _props_cleaner(gpointer key UNUSED,
			gpointer val, gpointer data UNUSED)
	{
		g_slist_free(val);
		return FALSE;
	}
	g_tree_foreach(props, _props_cleaner, NULL);
	g_tree_destroy(props);

	g_slist_free (aliases);
	g_tree_destroy (headers);
}

static void
_dump_json_prefixes (GString *gstr, GTree *tree_prefixes)
{
	gchar **prefixes = gtree_string_keys (tree_prefixes);
	g_string_append_static (gstr, "\"prefixes\":[");
	if (prefixes) {
		gboolean first = TRUE;
		for (gchar **pp=prefixes; *pp ;++pp) {
			COMA(gstr,first);
			oio_str_gstring_append_json_quote (gstr, *pp);
		}
		g_free (prefixes);
	}
	g_string_append_c (gstr, ']');
}

static void
_dump_json_properties (GString *gstr, GTree *properties)
{
	gboolean first = TRUE;
	gboolean _func (gpointer k, gpointer v, gpointer i) {
		gboolean want_system = GPOINTER_TO_INT(i);
		gboolean is_user = g_str_has_prefix((gchar*)k, "user.");
		if (want_system ^ is_user) {
			COMA(gstr, first);
			if (is_user)
				k += sizeof("user.") - 1;
			oio_str_gstring_append_json_pair(gstr, (const char *)k, (const char *)v);
		}
		return FALSE;
	}
	g_string_append_static(gstr, "\"properties\":{");
	if (properties) {
		g_tree_foreach(properties, _func, GINT_TO_POINTER(0));
	}
	g_string_append_static(gstr, "},\"system\":{");
	if (properties) {
		first = TRUE;
		g_tree_foreach(properties, _func, GINT_TO_POINTER(1));
	}
	g_string_append_c(gstr, '}');
}

static enum http_rc_e
_reply_list_result (struct req_args_s *args, GError * err,
		struct list_result_s *out, GTree *tree_prefixes)
{
	if (err)
		return _reply_m2_error (args, err);

	/* TODO to be removed as soon as all the clients consime the properties
	 * in the headers. */
	_container_new_props_to_headers (args, out->props);

	GString *gstr = g_string_sized_new (4096);
	g_string_append_c (gstr, '{');
	_dump_json_prefixes (gstr, tree_prefixes);
	g_string_append_c (gstr, ',');
	_dump_json_properties (gstr, out->props);
	g_string_append_c (gstr, ',');
	_dump_json_beans (gstr, out->beans);
	g_string_append_c (gstr, '}');

	return _reply_success_json (args, gstr);
}

static enum http_rc_e
_reply_beans (struct req_args_s *args, GError * err, GSList * beans)
{
	if (err)
		return _reply_m2_error (args, err);

	GString *gstr = g_string_sized_new (2048);
	_json_dump_all_beans (gstr, beans);
	_bean_cleanl2 (beans);
	return _reply_success_json (args, gstr);
}

static void
_populate_headers_with_header (struct req_args_s *args,
		struct bean_CONTENTS_HEADERS_s *header)
{
	if (!header)
		return;

	args->rp->add_header(PROXYD_HEADER_PREFIX "content-meta-length",
			g_strdup_printf("%"G_GINT64_FORMAT, CONTENTS_HEADERS_get_size(header)));

	if (CONTENTS_HEADERS_get_policy (header)) {
		args->rp->add_header(PROXYD_HEADER_PREFIX "content-meta-policy",
				g_strdup(CONTENTS_HEADERS_get_policy(header)->str));
	}

	if (CONTENTS_HEADERS_get_hash(header)) {
		args->rp->add_header_gstr(PROXYD_HEADER_PREFIX "content-meta-hash",
				metautils_gba_to_hexgstr(NULL, CONTENTS_HEADERS_get_hash(header)));
	}

	args->rp->add_header(PROXYD_HEADER_PREFIX "content-meta-hash-method",
			g_strdup("md5"));
	args->rp->add_header (PROXYD_HEADER_PREFIX "content-meta-mime-type",
			g_strdup(CONTENTS_HEADERS_get_mime_type(header)->str));
	args->rp->add_header (PROXYD_HEADER_PREFIX "content-meta-chunk-method",
			g_strdup(CONTENTS_HEADERS_get_chunk_method(header)->str));

	GByteArray *gb = CONTENTS_HEADERS_get_id (header);
	gchar hexid[1+2*gb->len];
	oio_str_bin2hex (gb->data, gb->len, hexid, 1+2*gb->len);
	args->rp->add_header (PROXYD_HEADER_PREFIX "content-meta-id",
			g_strdup_printf ("%s", hexid));
}

static void
_populate_headers_with_alias (struct req_args_s *args, struct bean_ALIASES_s *alias)
{
	if (!alias)
		return;

	args->rp->add_header(PROXYD_HEADER_PREFIX "content-meta-name",
			g_uri_escape_string(ALIASES_get_alias(alias)->str, NULL, FALSE));
	args->rp->add_header(PROXYD_HEADER_PREFIX "content-meta-version",
			g_strdup_printf("%"G_GINT64_FORMAT, ALIASES_get_version(alias)));
	args->rp->add_header(PROXYD_HEADER_PREFIX "content-meta-deleted",
			g_strdup(ALIASES_get_deleted(alias) ? "True" : "False"));
	args->rp->add_header(PROXYD_HEADER_PREFIX "content-meta-ctime",
			g_strdup_printf("%"G_GINT64_FORMAT, ALIASES_get_ctime(alias)));
}

static gint32
_score_from_chunk_id (const char *id)
{
	gchar *key = NULL, *type = NULL, *netloc = NULL;

	// FIXME: probably broken with B2 URLs
	oio_parse_chunk_url(id, &type, &netloc, NULL);
	key = oio_make_service_key(ns_name, type, netloc);

	struct oio_lb_item_s *item = oio_lb_world__get_item(lb_world, key);
	gint32 res = item ? item->weight : 0;

	g_free(item);
	g_free(key);
	g_free(netloc);
	g_free(type);
	return res;
}

static gchar*
_real_url_from_chunk_id (const char *id)
{
	gchar *out = NULL;
	gchar *key = NULL, *type = NULL, *netloc = NULL;

	oio_parse_chunk_url(id, &type, &netloc, NULL);
	key = oio_make_service_key(ns_name, type, netloc);
	struct oio_lb_item_s *item = oio_lb_world__get_item(lb_world, key);

	/* generate real_url, only if item was found */
	if (item) {
		out = g_strdup_printf("http://%s/%s",
			item->addr, id + strlen("http://") + strlen(netloc) + 1);
		g_free(item);
	} else {
		GRID_WARN("no rawx matching '%s'", key);
	}
	g_free(key);
	g_free(netloc);
	g_free(type);
	return out;
}

static enum http_rc_e
_reply_simplified_beans (struct req_args_s *args, GError *err,
		GSList *beans, gboolean body)
{
	if (err)
		return _reply_m2_error(args, err);

	struct bean_ALIASES_s *alias = NULL;
	struct bean_CONTENTS_HEADERS_s *header = NULL;
	gboolean first = TRUE;
	GString *gstr = NULL;
	if (body) {
		gstr = g_string_sized_new (2048);
		g_string_append_c (gstr, '[');
	}

	beans = g_slist_sort(beans, _bean_compare_kind);

	for (GSList *l0=beans; l0; l0=l0->next) {
		if (!l0->data)
			continue;

		if (&descr_struct_CHUNKS == DESCR(l0->data) && gstr) {
			if (!first)
				g_string_append_static (gstr, ",\n");
			first = FALSE;

			// Serialize the chunk
			struct bean_CHUNKS_s *chunk = l0->data;

			const char *chunk_id = CHUNKS_get_id(chunk)->str;
			gint32 score = _score_from_chunk_id(chunk_id);
			g_string_append_printf (gstr, "{\"url\":\"%s\"", chunk_id);

			/* XXX we should use a flag received from meta2 or generate id and url inside meta2 ? */
			gchar *real_url = _real_url_from_chunk_id(chunk_id);

			if (real_url) {
				g_string_append_printf (gstr, ",\"real_url\":\"%s\"", real_url);
				g_free(real_url);
			}

			g_string_append_printf (gstr, ",\"pos\":\"%s\"", CHUNKS_get_position (chunk)->str);
			g_string_append_printf (gstr, ",\"size\":%"G_GINT64_FORMAT, CHUNKS_get_size (chunk));
			g_string_append_static (gstr, ",\"hash\":\"");
			metautils_gba_to_hexgstr (gstr, CHUNKS_get_hash (chunk));
			g_string_append_printf(gstr, "\",\"score\":%d}", score);
		}
		else if (&descr_struct_ALIASES == DESCR(l0->data)) {
			alias = l0->data;
			if (ALIASES_get_deleted(alias) && !oio_str_parse_bool(OPT("deleted"),FALSE)) {
				if (gstr)
					g_string_free (gstr, TRUE);
				_bean_cleanl2(beans);
				return _reply_notfound_error(args, NEWERROR(CODE_CONTENT_DELETED, "Alias deleted"));
			}
		}
		else if (&descr_struct_CONTENTS_HEADERS == DESCR(l0->data)) {
			header = l0->data;
		}
		else if (&descr_struct_PROPERTIES == DESCR(l0->data)) {
			struct bean_PROPERTIES_s *prop = l0->data;
			gchar *k = g_strdup_printf (PROXYD_HEADER_PREFIX "content-meta-%s",
					PROPERTIES_get_key(prop)->str);
			GByteArray *v = PROPERTIES_get_value (prop);
			g_byte_array_append(v, (guint8*)"", 1);  // Ensure nul-terminated
			args->rp->add_header(k,
					g_uri_escape_string((gchar*)v->data, NULL, FALSE));
			g_free (k);
		}
	}
	if (body)
		g_string_append_c (gstr, ']');

	// Not set all the header
	_populate_headers_with_header (args, header);
	_populate_headers_with_alias (args, alias);

	_bean_cleanl2 (beans);
	if (!body && gstr) {
		g_string_free (gstr, TRUE);
		gstr = NULL;
	}

	return _reply_success_json (args, gstr);
}

static GError *
_get_hash (const char *s, GByteArray **out)
{
	*out = NULL;
	GByteArray *h = metautils_gba_from_hexstring (s);
	if (!h)
		return BADREQ("JSON: invalid hash: not hexa: '%s'", s);

	const gssize len = h->len;
	if (len != g_checksum_type_get_length(G_CHECKSUM_MD5)
			&& len != g_checksum_type_get_length(G_CHECKSUM_SHA256)
			&& len != g_checksum_type_get_length(G_CHECKSUM_SHA512)
			&& len != g_checksum_type_get_length(G_CHECKSUM_SHA1)) {
		g_byte_array_free (h, TRUE);
		return BADREQ("JSON: invalid hash: invalid length");
	}

	*out = h;
	return NULL;
}

static GError *
_load_simplified_chunks (struct json_object *jbody, GSList **out)
{
	GError *err = NULL;
	GSList *beans = NULL;

	if (!json_object_is_type(jbody, json_type_array))
		return BADREQ ("JSON: Not an array");

	gint64 now = oio_ext_real_time () / G_TIME_SPAN_SECOND;

	// Load the beans
	for (int i=json_object_array_length(jbody); i>0 && !err ;i--) {
		struct json_object *jurl=NULL, *jpos=NULL, *jsize=NULL, *jhash=NULL;
		struct oio_ext_json_mapping_s m[] = {
			{"url",  &jurl,  json_type_string, 1},
			{"pos",  &jpos,  json_type_string, 1},
			{"size", &jsize, json_type_int,    1},
			{"hash", &jhash, json_type_string, 1},
			{NULL, NULL, 0, 0}
		};
		GRID_TRACE("JSON: parsing chunk at %i", i-1);
		err = oio_ext_extract_json (json_object_array_get_idx (jbody, i-1), m);
		if (err) break;

		GByteArray *h = NULL;
		if (!(err = _get_hash (json_object_get_string(jhash), &h))) {
			struct bean_CHUNKS_s *chunk = _bean_create(&descr_struct_CHUNKS);
			CHUNKS_set2_id (chunk, json_object_get_string(jurl));
			CHUNKS_set_hash (chunk, h);
			CHUNKS_set_size (chunk, json_object_get_int64(jsize));
			CHUNKS_set_ctime (chunk, now);
			CHUNKS_set2_position (chunk, json_object_get_string(jpos));
			CHUNKS_set2_content (chunk, (guint8*)"0", 1);
			beans = g_slist_prepend(beans, chunk);
		}
		metautils_gba_clean (h);
	}

	if (err)
		_bean_cleanl2 (beans);
	else
		*out = beans;

	return err;
}

static GSList *
_load_properties_from_strv (gchar **props)
{
	GSList *beans = NULL;
	for (gchar **p=props; *p && *(p+1) ;p+=2) {
		const char *k = *p;
		const char *v = *(p+1);
		if (!oio_str_is_set(k))
			continue;
		struct bean_PROPERTIES_s *prop = _bean_create (&descr_struct_PROPERTIES);
		PROPERTIES_set_version (prop, 0); // still unknown
		PROPERTIES_set2_key (prop, k);
		PROPERTIES_set2_value (prop, (guint8*)v, strlen((gchar*)v));
		beans = g_slist_prepend (beans, prop);
	}
	return beans;
}

static GError *
_load_alias_from_headers(struct req_args_s *args, GSList **pbeans)
{
	GError *err = NULL;
	GSList *beans = *pbeans;
	struct bean_ALIASES_s *alias = NULL;
	struct bean_CONTENTS_HEADERS_s *header = NULL;

	header = _bean_create (&descr_struct_CONTENTS_HEADERS);
	beans = g_slist_prepend (beans, header);
	CONTENTS_HEADERS_set2_id(header, (guint8 *) "00", 2);
	/* dummy (yet valid) content ID (must be hexa) */

	do {
		gchar *s = g_tree_lookup(args->rq->tree_headers,
								 PROXYD_HEADER_PREFIX "content-meta-policy");
		if (NULL != s)
			CONTENTS_HEADERS_set2_policy(header, s);
	} while (0);

	if (!err) { // Content ID
		gchar *s = g_tree_lookup(args->rq->tree_headers,
								 PROXYD_HEADER_PREFIX "content-meta-id");
		if (NULL != s) {
			GByteArray *h = metautils_gba_from_hexstring (s);
			if (!h)
				err = BADREQ("Invalid content ID (not hexa)");
			else {
				oio_url_set (args->url, OIOURL_CONTENTID, s);
				CONTENTS_HEADERS_set_id (header, h);
				/* JFS: this is clean to have uniform CONTENT ID among all
				 * the beans, but it is a bit useless since this requires more
				 * bytes on the network and can be done in the META2 server */
				for (GSList *l=beans; l ;l=l->next) {
					if (DESCR(l->data) != &descr_struct_CHUNKS)
						continue;
					CHUNKS_set_content(l->data, h);
				}
				g_byte_array_free(h, TRUE);
			}
		}
	}

	if (!err) { // Content hash
		gchar *s = g_tree_lookup(args->rq->tree_headers,
								 PROXYD_HEADER_PREFIX "content-meta-hash");
		if (NULL != s) {
			GByteArray *h = NULL;
			if (!(err = _get_hash (s, &h)))
				CONTENTS_HEADERS_set_hash (header, h);
			if (h) g_byte_array_free(h, TRUE);
		}
	}

	if (!err) { // Content length
		gchar *s = g_tree_lookup(args->rq->tree_headers,
								 PROXYD_HEADER_PREFIX "content-meta-length");
		if (!s)
			err = BADREQ("Header: missing content length");
		else {
			gint64 s64 = 0;
			if (!oio_str_is_number(s, &s64))
				err = BADREQ("Header: bad content length");
			else
				CONTENTS_HEADERS_set_size (header, s64);
		}
	}

	if (!err) { // Content-Type
		gchar *s = g_tree_lookup(args->rq->tree_headers,
						  PROXYD_HEADER_PREFIX "content-meta-mime-type");
		if (s)
			CONTENTS_HEADERS_set2_mime_type(header, s);
	}

	if (!err) { // Chunking method
		gchar *s = g_tree_lookup (args->rq->tree_headers,
						   PROXYD_HEADER_PREFIX "content-meta-chunk-method");
		if (s)
			CONTENTS_HEADERS_set2_chunk_method (header, s);
	}

	if (!PATH())
		err = BADREQ("Missing path in query string");

	if (!err) { // Load all the alias fields
		alias = _bean_create(&descr_struct_ALIASES);
		beans = g_slist_prepend(beans, alias);
		ALIASES_set2_alias(alias, PATH());
		ALIASES_set_content(alias, CONTENTS_HEADERS_get_id(header));

		if (!err) { // aliases version
			gchar *s = g_tree_lookup(args->rq->tree_headers,
									 PROXYD_HEADER_PREFIX "content-meta-version");
			if (s) {
				gint64 s64 = 0;
				if (!oio_str_is_number(s, &s64))
					err = BADREQ("Header: negative content version");
				else
					ALIASES_set_version(alias, s64);
			}
		}
	}

	*pbeans = beans;
	return err;
}

static GError *
_load_content_from_json_array(struct req_args_s *args,
		struct json_object *jbody, GSList **out)
{
	GError *err = NULL;
	GSList *beans = NULL;

	if (!json_object_is_type(jbody, json_type_array))
		return BADREQ ("JSON: Not an array");
	if (json_object_array_length(jbody) <= 0)
		return BADREQ ("JSON: Empty array");

	err = _load_simplified_chunks (jbody, &beans);
	if (!err)
		err = _load_alias_from_headers(args, &beans);

	if (err)
		_bean_cleanl2 (beans);
	else
		*out = beans;

	return err;
}

static GError * _load_content_from_json_object(struct req_args_s *args,
		struct json_object *jbody, GSList **out) {

	if (!json_object_is_type(jbody, json_type_object))
		return BADREQ ("JSON: Not an object");

	struct json_object *jchunks = NULL;
	gchar **props = NULL;
	GError *err = KV_read_properties(jbody, &props, "properties", FALSE);
	if (err) {
		g_prefix_error(&err, "properties error");
	} else {
		if (!json_object_object_get_ex(jbody, "chunks", &jchunks)) {
			err = BADREQ("No [chunks] field");
		} else {
			/* load the content the "old way", from an array of chunks and the
			 * header. Then if there is no error, complete it with properties */
			if (!(err = _load_content_from_json_array(args, jchunks, out))) {
				GSList *beans = _load_properties_from_strv(props);
				for (GSList *l = beans; l; l = l->next)
					PROPERTIES_set2_alias(l->data, oio_url_get(args->url, OIOURL_PATH));
				*out = metautils_gslist_precat(*out, beans);
			}
		}
		if (props)
			g_strfreev(props);
	}
	return err;
}

static enum http_rc_e
_reply_properties (struct req_args_s *args, GError * err, GSList * beans)
{
	if (err)
		return _reply_common_error (args, err);

	for (GSList *l=beans; l ;l=l->next) {
		if (DESCR(l->data) == &descr_struct_ALIASES)
			_populate_headers_with_alias (args, l->data);
		else if (DESCR(l->data) == &descr_struct_CONTENTS_HEADERS)
			_populate_headers_with_header (args, l->data);
	}

	gboolean first = TRUE;
	GString *gs = g_string_sized_new(1024);
	g_string_append_static(gs, "{\"properties\":{");
	for (GSList *l=beans; l ;l=l->next) {
		if (DESCR(l->data) != &descr_struct_PROPERTIES)
			continue;
		if (!first) g_string_append_c(gs, ',');
		first = FALSE;
		struct bean_PROPERTIES_s *bean = l->data;
		oio_str_gstring_append_json_quote(gs, PROPERTIES_get_key(bean)->str);
		g_string_append_c(gs, ':');
		g_string_append_c(gs, '"');
		oio_str_gstring_append_json_blob(gs,
										 (gchar*)PROPERTIES_get_value(bean)->data,
										 PROPERTIES_get_value(bean)->len);
		g_string_append_c(gs, '"');
	}
	for (int i=0; i<2 ;++i) g_string_append_c(gs, '}');

	_bean_cleanl2 (beans);
	return _reply_success_json (args, gs);
}

/* CONTAINER resources ------------------------------------------------------ */

static char
_delimiter (struct req_args_s *args)
{
	const char *s = OPT("delimiter");
	return s ? *s : 0;
}

static GError *
_max (struct req_args_s *args, gint64 *pmax)
{
	const char *s = OPT("max");
	*pmax = 0;
	if (!s)
		return NULL;

	if (!oio_str_is_number(s, pmax))
		return BADREQ("Invalid max number of items");
	if (*pmax <= 0)
		return BADREQ("Invalid max number of items: %s", "too small");
	return NULL;
}

struct filter_ctx_s
{
	GSList *beans;
	GTree *prefixes;
	guint count; // aliases in <beans>
	const char *prefix;
	const char *marker;
	char delimiter;
};

static void
_filter_list_result(struct filter_ctx_s *ctx, GSList *l)
{
	void forget (GSList *p) { if (p->data) _bean_clean (p->data); g_slist_free1 (p); }
	void prepend (GSList *p) { p->next = ctx->beans; ctx->beans = p; }

	gsize prefix_len = ctx->prefix ? strlen(ctx->prefix) : 0;
	for (GSList *tmp; l; l = tmp) {
		tmp = l->next;
		l->next = NULL;

		if (!l->data) {
			forget (l);
			continue;
		}
		if (DESCR(l->data) == &descr_struct_CONTENTS_HEADERS ||
				DESCR(l->data) == &descr_struct_PROPERTIES) {
			prepend (l);
			continue;
		}
		if (DESCR(l->data) != &descr_struct_ALIASES) {
			forget (l);
			continue;
		}

		const char *name = ALIASES_get_alias(l->data)->str;
		if (ctx->delimiter) {
			const char *p = strchr(name + prefix_len, ctx->delimiter);
			if (p) {
				// We must not respond a prefix equal to the marker.
				if (!ctx->marker ||
						strncmp(name, ctx->marker, (p - name) + 1)) {
					g_tree_insert(ctx->prefixes,
							g_strndup(name, (p - name) + 1),
							GINT_TO_POINTER(1));
				}
				forget (l);
			} else {
				ctx->count ++;
				prepend (l);
			}
		} else {
			ctx->count ++;
			prepend (l);
		}
	}
}

static GError *
_m2_container_create_with_properties (struct req_args_s *args, char **props,
		const char *container_stgpol, const char *container_verpol)
{
	gboolean autocreate = TRUE;

	/* JFS: don't lookup for default verpol and stgpol, we must left they unset
	 * so that they will follow the default values of the namespace and (later)
	 * of the account. This is how we do NOW, by letting the meta2 find the best
	 * value when necessary. */
	struct m2v2_create_params_s param = {
			container_stgpol, container_verpol, props, FALSE
	};

	GError *err = NULL;
	PACKER_VOID (_pack) { return m2v2_remote_pack_CREATE (args->url, &param, DL()); }

retry:
	GRID_TRACE("Container creation %s", oio_url_get (args->url, OIOURL_WHOLE));
	err = _resolve_meta2 (args, _prefer_master(), _pack, NULL);
	if (err && CODE_IS_NOTFOUND(err->code)) {
		if (autocreate) {
			GRID_DEBUG("Resource not found, autocreation: (%d) %s",
					   err->code, err->message);
			autocreate = FALSE; /* autocreate just once */
			g_clear_error (&err);
			GError *hook_dir (const char *m1) {
				gchar **urlv = NULL, realtype[64];
				_get_meta2_realtype (args, realtype, sizeof(realtype));
				GError *e = meta1v2_remote_link_service (
						m1, args->url, realtype, FALSE, TRUE, &urlv,
						oio_ext_get_deadline());
				if (!e && urlv && *urlv) {
					/* Explicitely feeding the meta1 avoids a subsequent
					   call to meta1 to locate the meta2 */
					hc_resolver_tell (resolver, args->url, realtype,
									  (const char * const *) urlv);
				}
				if (urlv) g_strfreev (urlv);
				return e;
			}
			err = _m1_locate_and_action (args->url, hook_dir);
			if (!err)
				goto retry;
		}
	}

	return err;
}

static GError *
_m2_container_create_with_defaults (struct req_args_s *args)
{
	return _m2_container_create_with_properties(args, NULL, NULL, NULL);
}

static void
_re_enable (struct req_args_s *args)
{
	PACKER_VOID (_pack) { return sqlx_pack_ENABLE (_u, DL()); }
	GError *e = _resolve_meta2(args, CLIENT_PREFER_MASTER, _pack, NULL);
	if (e && e->code == CODE_CONTAINER_ENABLED)
		g_clear_error(&e);
	if (e) {
		GRID_INFO("Failed to un-freeze [%s]: (%d) %s",
				oio_url_get(args->url, OIOURL_WHOLE), e->code, e->message);
		g_clear_error(&e);
	}
}

static enum http_rc_e
action_m2_container_destroy (struct req_args_s *args)
{
	GError *err = NULL;
	gchar **urlv = NULL;

	const gboolean force = _request_get_flag (args, "force");

	/* TODO FIXME manage container subtype */
	struct sqlx_name_inline_s n0;
	sqlx_inline_name_fill (&n0, args->url, NAME_SRVTYPE_META2, 1);
	NAME2CONST(n, n0);

	/* 0. Pre-loads the locations of the container. We will need this at the
	 * destroy step. */
	err = hc_resolve_reference_service (resolver, args->url, n.type, &urlv,
			oio_ext_get_deadline());
	if (!err && (!urlv || !*urlv))
		err = NEWERROR(CODE_CONTAINER_NOTFOUND, "No service located");

	/* 1. FREEZE the base to avoid writings during the operation */
	if (!err) {
		PACKER_VOID(_pack) { return sqlx_pack_FREEZE(_u, DL()); }
		err = _resolve_meta2 (args, CLIENT_PREFER_MASTER, _pack, NULL);
		if (err != NULL && err->code == CODE_CONTAINER_FROZEN) {
			g_clear_error(&err);
		} else if (err != NULL && CODE_IS_NETWORK_ERROR(err->code)) {
			/* rollback! There are chances the request made a timeout
			 * but was actually managed by the server. */
			_re_enable (args);
			goto clean_and_exit;
		}
	}

	/* 2. FLUSH the base on the MASTER, so events are generated for all the
	   contents removed. */
	if (!err && !force) {
		guint32 flags = flag_force_master ? M2V2_FLAG_MASTER : 0;
		PACKER_VOID(_pack) { return m2v2_remote_pack_ISEMPTY (args->url, flags, DL()); }
		err = _resolve_meta2 (args, _prefer_master(), _pack, NULL);
		if (err != NULL) {
			/* rollback! */
			_re_enable (args);
			goto clean_and_exit;
		}
	}

	/* 3. UNLINK the base in the directory */
	if (!err) {
		GError * _unlink (const char * m1) {
			return meta1v2_remote_unlink_service(
					m1, args->url, n.type, oio_ext_get_deadline());
		}
		err = _m1_locate_and_action (args->url, _unlink);
		hc_decache_reference_service (resolver, args->url, n.type);
		if (err != NULL) {
			/* Rolling back will be hard if there is any chance the UNLINK has
			 * been managed by the server, despite a time-out that occured. */
			_re_enable (args);
			goto clean_and_exit;
		}
	}

	/* 4. DESTROY each local base */
	if (!err && urlv && *urlv) {
		const guint32 flag_force = (force) ? M2V2_DESTROY_FORCE : 0;

		meta1_urlv_shift_addr(urlv);
		err = m2v2_remote_execute_DESTROY(urlv[0], args->url,
				M2V2_DESTROY_EVENT|flag_force);
<<<<<<< HEAD
		if (!err && urlv[1]) {
			err = m2v2_remote_execute_DESTROY_many(
					urlv+1, args->url, flag_force);
=======
		if (err != NULL) {
			/* rollback! */
			struct meta1_service_url_s m1u;
			m1u.seq = 1;
			g_strlcpy(m1u.srvtype, n.type, LIMIT_LENGTH_SRVTYPE);
			gchar *hosts = g_strjoinv(OIO_CSV_SEP, urlv);
			g_strlcpy(m1u.host, hosts, 256);
			g_free(hosts);
			m1u.args[0] = 0;
			GError * _link (const char * m1) {
				gchar *packed = meta1_pack_url(&m1u);
				GError *e = meta1v2_remote_force_reference_service(
						m1, args->url, packed, FALSE, FALSE);
				g_free(packed);
				return e;
			}
			GError *_err = _m1_locate_and_action(args->url, _link);
			if (_err) {
				GRID_ERROR("Failed to re-link the meta2 services for %s: "
						"(%d) %s", oio_url_get(args->url, OIOURL_HEXID),
						_err->code, _err->message);
				g_error_free(_err);
			}
			_re_enable(args);
			goto clean_and_exit;
		} else if (urlv[1]) {
			err = m2v2_remote_execute_DESTROY_many(urlv+1, args->url,
					flag_force);
>>>>>>> 729341f0
		}
	}

clean_and_exit:
	if (urlv)
		g_strfreev (urlv);
	if (err != NULL)
		return _reply_m2_error(args, err);
	return _reply_nocontent (args);
}

/* CONTAINER action resources ----------------------------------------------- */

static enum http_rc_e
action_m2_container_purge (struct req_args_s *args, struct json_object *j UNUSED)
{
	GError *err = NULL;
	const char *maxvers_str = OPT("maxvers");
	if (maxvers_str && !oio_str_is_number(maxvers_str, NULL)) {
		err = BADREQ("Invalid maxvers parameter: %s", maxvers_str);
	} else {
		PACKER_VOID(_pack) {
			return m2v2_remote_pack_PURGEB(args->url, maxvers_str, DL());
		}
		err = _resolve_meta2(args, _prefer_master(), _pack, NULL);
	}
	return _reply_m2_error(args, err);
}

static enum http_rc_e
action_m2_container_flush (struct req_args_s *args, struct json_object *j UNUSED)
{
	PACKER_VOID(_pack) { return m2v2_remote_pack_FLUSH (args->url, DL()); }
	GError *err = _resolve_meta2 (args, _prefer_master(), _pack, NULL);
	if (NULL != err)
		return _reply_common_error (args, err);
	return _reply_success_json (args, NULL);
}

static enum http_rc_e
action_m2_container_dedup (struct req_args_s *args, struct json_object *j UNUSED)
{
	PACKER_VOID(_pack) { return m2v2_remote_pack_DEDUP (args->url, DL()); }
	GError *err = _resolve_meta2 (args, _prefer_master(), _pack, NULL);
	if (NULL != err)
		return _reply_common_error (args, err);
	return _reply_success_json (args, NULL);
}

static enum http_rc_e
action_m2_container_touch (struct req_args_s *args, struct json_object *j UNUSED)
{
	PACKER_VOID(_pack) { return m2v2_remote_pack_TOUCHB (args->url, 0, DL()); }
	GError *err = _resolve_meta2 (args, _prefer_master(), _pack, NULL);
	if (NULL != err) {
		if (CODE_IS_NOTFOUND(err->code))
			return _reply_forbidden_error (args, err);
		return _reply_m2_error (args, err);
	}
	return _reply_success_json (args, NULL);
}

static enum http_rc_e
action_m2_container_raw_insert (struct req_args_s *args, struct json_object *jargs)
{
	const gboolean force = _request_get_flag (args, "force");

	GSList *beans = NULL;
	GError *err = m2v2_json_load_setof_xbean (jargs, &beans);
	if (err) {
		EXTRA_ASSERT(beans == NULL);
		return _reply_format_error (args, err);
	}
	if (!beans)
		return _reply_format_error (args, BADREQ("Empty beans list"));

	PACKER_VOID(_pack) {
		return m2v2_remote_pack_RAW_ADD (args->url, beans, force, DL());
	}
	err = _resolve_meta2 (args, _prefer_master(), _pack, NULL);
	_bean_cleanl2(beans);
	if (NULL != err)
		return _reply_m2_error (args, err);
	return _reply_success_json (args, NULL);
}

static enum http_rc_e
action_m2_container_raw_delete (struct req_args_s *args, struct json_object *jargs)
{
	GSList *beans = NULL;
	GError *err = m2v2_json_load_setof_xbean (jargs, &beans);
	if (err) {
		EXTRA_ASSERT(beans == NULL);
		return _reply_format_error (args, err);
	}
	if (!beans)
		return _reply_format_error (args, BADREQ("Empty beans list"));

	PACKER_VOID(_pack) { return m2v2_remote_pack_RAW_DEL (args->url, beans, DL()); }
	err = _resolve_meta2 (args, _prefer_master(), _pack, NULL);
	_bean_cleanl2(beans);
	if (NULL != err)
		return _reply_m2_error (args, err);
	return _reply_success_json (args, NULL);
}

static enum http_rc_e
action_m2_container_raw_update (struct req_args_s *args, struct json_object *jargs)
{
	if (!json_object_is_type (jargs, json_type_object))
		return _reply_format_error (args, BADREQ("JSON object expected"));

	GError *err = NULL;
	GSList *beans_old = NULL, *beans_new = NULL;
	struct json_object *jold = NULL, *jnew = NULL;
	const gboolean frozen = OPT("frozen")?TRUE:FALSE;

	if (!err && !json_object_object_get_ex (jargs, "old", &jold))
		err = BADREQ("No 'old' set of beans");
	if (!err && !json_object_object_get_ex (jargs, "new", &jnew))
		err = BADREQ("No 'new' set of beans");
	if (!err)
		err = m2v2_json_load_setof_xbean (jold, &beans_old);
	if (!err)
		err = m2v2_json_load_setof_xbean (jnew, &beans_new);
	if (!err && !beans_old)
		err = BADREQ("No bean to update");
	if (!err && (g_slist_length(beans_new) != g_slist_length(beans_old)))
		err = BADREQ("Length mismatch for bean sets");

	if (!err) {
		PACKER_VOID(_pack) {
			return m2v2_remote_pack_RAW_SUBST(args->url, beans_new, beans_old,
					frozen, DL());
		}
		err = _resolve_meta2 (args, _prefer_master(), _pack, NULL);
	}

	_bean_cleanl2 (beans_old);
	_bean_cleanl2 (beans_new);
	if (NULL != err)
		return _reply_m2_error (args, err);
	return _reply_success_json (args, NULL);
}

/* JFS: You talk to a meta2 with its subtype, because it is a "high level"
 * interaction with the DB, while sqlx access are quiet raw and "low level"
 * DB calls. So that they do not consider the same kind of type. SQLX want to
 * a fully qualified type, not just the subtype. */
static void
_add_meta2_type (struct req_args_s *args)
{
	gchar realtype[64] = "type=";
	gsize l = strlen(realtype);
	_get_meta2_realtype (args, realtype+l, sizeof(realtype)-l);
	OIO_STRV_APPEND_COPY (args->req_uri->query_tokens, realtype);
	OIO_STRV_APPEND_COPY (args->req_uri->query_tokens, "seq=1");
}

static enum http_rc_e
action_m2_container_propget (struct req_args_s *args, struct json_object *jargs)
{
	_add_meta2_type (args);
	return action_sqlx_propget(args, jargs);
}

static enum http_rc_e
action_m2_container_propset (struct req_args_s *args, struct json_object *jargs)
{
	_add_meta2_type (args);
	return action_sqlx_propset(args, jargs);
}

static enum http_rc_e
action_m2_container_propdel (struct req_args_s *args, struct json_object *jargs)
{
	_add_meta2_type (args);
	return action_sqlx_propdel(args, jargs);
}

static enum http_rc_e
_m2_container_snapshot(struct req_args_s *args, struct json_object *jargs)
{
	GError *err = NULL;
	gchar **urlv = NULL;
	gchar **urlv_snapshot = NULL;
	char type[LIMIT_LENGTH_SRVTYPE] = {};
	_get_meta2_realtype(args, type, sizeof(type));
	const char *target_account, *target_container;
	char target_cid[65] = {};
	target_account = oio_url_get(args->url, OIOURL_ACCOUNT);
	target_container = oio_url_get(args->url, OIOURL_USER);
	g_strlcpy(target_cid, oio_url_get(args->url, OIOURL_HEXID),
			sizeof(target_cid));
	err = hc_resolve_reference_service(resolver, args->url, NAME_SRVTYPE_META2,
			&urlv, oio_ext_get_deadline());
	if (!err && (!urlv || !*urlv)) {
		err = NEWERROR(CODE_CONTAINER_NOTFOUND, "No service located");
	}
	if (err)
		goto cleanup;

	struct json_object *jaccount = NULL;
	struct json_object *jcontainer = NULL;
	struct json_object *jseq_num = NULL;
	struct oio_ext_json_mapping_s m[] = {
		{"account", &jaccount, json_type_string, 1},
		{"container", &jcontainer, json_type_string, 1},
		{"seq_num", &jseq_num, json_type_string, 0},
		{NULL, NULL, 0, 0}
	};

	err = oio_ext_extract_json(jargs, m);
	if (err)
		goto cleanup;

	const gchar *account = json_object_get_string(jaccount);
	const gchar *container = json_object_get_string(jcontainer);
	const gchar *seq_num = jseq_num? json_object_get_string(jseq_num): ".1";
	if(!strcmp(account, target_account) && !strcmp(container, target_container)) {
		err = BADREQ("the snapshot should have a different account or reference");
		goto cleanup;
	}

	oio_url_set(args->url, OIOURL_ACCOUNT, account);
	oio_url_set(args->url, OIOURL_USER, container);
	oio_url_set(args->url, OIOURL_HEXID, NULL);
	err = hc_resolve_reference_service (resolver, args->url,
			NAME_SRVTYPE_META2, &urlv_snapshot, oio_ext_get_deadline());
	if (!err) {
		err = BADREQ("Container already exists");
		goto cleanup;
	}else {
		g_error_free(err);
		err = NULL;
	}

	GError *hook_dir (const char *m1) {
		GError *e = meta1v2_remote_link_service (
				m1, args->url, type, FALSE, TRUE, &urlv_snapshot,
				oio_ext_get_deadline());
		if (!e && urlv_snapshot && *urlv_snapshot) {
			e = meta1v2_remote_force_reference_service(
				m1, args->url, urlv_snapshot[0], FALSE, TRUE,
				oio_ext_get_deadline());
		}
		if (urlv_snapshot) {
			g_strfreev (urlv_snapshot);
			urlv_snapshot = NULL;
		}
		return e;
	}

	err = _m1_locate_and_action(args->url, hook_dir);
	if (err)
		goto cleanup;

	meta1_urlv_shift_addr(urlv);
	CLIENT_CTX(ctx, args, type, 1);
	GByteArray * _pack(const struct sqlx_name_s *n) {
		return sqlx_pack_SNAPSHOT(n, urlv[0], target_cid, seq_num, DL());
	}

	err = _resolve_meta2(args, CLIENT_PREFER_MASTER, _pack, NULL);
	if(err)
		goto cleanup;

cleanup:

	if(urlv_snapshot)
		g_strfreev(urlv_snapshot);
	if (urlv)
		g_strfreev(urlv);
	return _reply_m2_error(args, err);
}

static enum http_rc_e
_m2_container_create (struct req_args_s *args, struct json_object *jbody)
{
	gchar **properties = NULL;
	GError *err = NULL;
	if (!jbody || json_object_is_type(jbody, json_type_null))
		properties = g_malloc0(sizeof(void*));
	else
		err = KV_read_usersys_properties(jbody, &properties);
	EXTRA_ASSERT((err != NULL) ^ (properties != NULL));
	if (err)
		return _reply_m2_error(args, err);

	err = _m2_container_create_with_properties(args, properties,
			KV_get_value(properties, M2V2_ADMIN_STORAGE_POLICY),
			KV_get_value(properties, M2V2_ADMIN_VERSIONING_POLICY));
	g_strfreev (properties);

	if (err && CODE_IS_NOTFOUND(err->code))
		return _reply_forbidden_error (args, err);
	if (err && err->code == CODE_CONTAINER_EXISTS) {
		/* We did not create it, thus we cannot _reply_created() */
		g_clear_error(&err);
		return _reply_nocontent(args);
	}
	if (!err || err->code == CODE_FINAL_OK) {
		/* No error means we actually created it. */
		g_clear_error(&err);
		return _reply_created(args);
	}
	return _reply_m2_error (args, err);
}

static void
_bulk_item_result(GString *gresponse,
		const guint i, const char *name,
		const GError *err, gint code_ok)
{
	if (i > 0)
		g_string_append_c(gresponse, ',');
	g_string_append_c(gresponse, '{');
	oio_str_gstring_append_json_pair(gresponse, "name", name);
	g_string_append_c(gresponse, ',');
	if (err)
		_append_status(gresponse, err->code, err->message);
	else
		_append_status(gresponse, code_ok, "ok");
	g_string_append_c(gresponse, '}');
}

static enum http_rc_e
_m2_container_create_many(struct req_args_s *args, struct json_object *jbody)
{
	if (!oio_url_get(args->url, OIOURL_ACCOUNT)
			|| !oio_url_get(args->url, OIOURL_NS))
		return _reply_format_error(args,
				BADREQ("Missing account or namespace"));

	json_object *jarray = NULL;
	if (!json_object_object_get_ex(jbody, "containers", &jarray)
			|| !json_object_is_type(jarray, json_type_array))
		return _reply_format_error(args,
				BADREQ("Invalid array of containers"));

	const guint jarray_len = json_object_array_length(jarray);
	if (jarray_len > proxy_bulk_max_create_many)
		return _reply_too_large(args, NEWERROR(HTTP_CODE_PAYLOAD_TO_LARGE,
					"More than %u requested", proxy_bulk_max_create_many));

	/* A final sanity check on the format of the payload */
	for (guint i = 0; i < jarray_len; i++) {
		struct json_object * jcontent = json_object_array_get_idx(jarray, i);
		if (!json_object_is_type(jcontent, json_type_object))
			return _reply_format_error(args, BADREQ("Invalid content description"));
		struct json_object * jname = NULL;
		if (!json_object_object_get_ex(jcontent, "name", &jname)
				|| !json_object_is_type(jname, json_type_string))
			return _reply_format_error(args, BADREQ("Invalid payload"));
	}

	GString *gresponse = g_string_sized_new(2048);
	g_string_append(gresponse, "{\"containers\":[");
	for (unsigned i= 0; i < jarray_len ; i++) {
		struct json_object * jcontainer = json_object_array_get_idx(jarray, i);

		struct json_object * jname = NULL;
		json_object_object_get_ex(jcontainer, "name", &jname);
		const gchar *name = json_object_get_string(jname);

		gchar **properties = NULL;
		GError *err = KV_read_usersys_properties(jcontainer, &properties);
		EXTRA_ASSERT((err != NULL) ^ (properties != NULL));

		if (err) {
			g_string_free(gresponse, TRUE);
			enum http_rc_e rc = _reply_format_error(args,
					BADREQ("Malformed properties at %d: (%d) %s", i,
						err->code, err->message));
			g_clear_error(&err);
			return rc;
		}

		oio_url_set(args->url, OIOURL_USER, name);
		err = _m2_container_create_with_properties(args, properties,
				KV_get_value(properties, M2V2_ADMIN_STORAGE_POLICY),
				KV_get_value(properties, M2V2_ADMIN_VERSIONING_POLICY));
		g_strfreev(properties);
		_bulk_item_result(gresponse, i, name, err, HTTP_CODE_CREATED);
		if (err) g_clear_error(&err);
	}
	g_string_append(gresponse, "]}");

	return _reply_success_json(args, gresponse);
}

typedef GByteArray* (*list_packer_f) (struct list_params_s *);

static GError * _list_loop (struct req_args_s *args,
		struct list_params_s *in0, struct list_result_s *out0,
		GTree *tree_prefixes, list_packer_f packer) {
	GError *err = NULL;
	gboolean stop = FALSE;
	guint count = 0;
	struct list_params_s in = *in0;

	char delimiter = _delimiter (args);
	GRID_DEBUG("Listing [%s] max=%"G_GINT64_FORMAT" delim=%c prefix=%s"
			" marker=%s end=%s", oio_url_get(args->url, OIOURL_WHOLE),
			   in0->maxkeys, delimiter, in0->prefix,
			   in0->marker_start, in0->marker_end);

	PACKER_VOID(_pack) { return packer(&in); }

	while (!err && !stop && grid_main_is_running()) {

		struct list_result_s out = {0};
		m2v2_list_result_init (&out);

		/* patch the input parameters */
		if (in0->maxkeys > 0)
			in.maxkeys = in0->maxkeys - (count + g_tree_nnodes(tree_prefixes));
		if (out0->next_marker)
			in.marker_start = out0->next_marker;

		/* Action */
		err = _resolve_meta2_for_list (args, _pack, &out);
		if (err) {
			m2v2_list_result_clean (&out);
			break;
		}

		/* Manage the properties */
		gchar **keys = gtree_string_keys (out.props);
		if (keys) {
			for (gchar **pk = keys; *pk; ++pk) {
				gchar *v = g_tree_lookup (out.props, *pk);
				g_tree_steal (out.props, *pk);
				g_tree_replace (out0->props, *pk, v);
			}
			g_free (keys);
		}

		/* Manage the beans */
		oio_str_reuse (&out0->next_marker, out.next_marker);
		out.next_marker = NULL;
		if (out.beans) {
			struct filter_ctx_s ctx;
			ctx.beans = out0->beans;
			ctx.prefixes = tree_prefixes;
			ctx.count = count;
			ctx.prefix = in0->prefix;
			ctx.marker = in0->marker_start;
			ctx.delimiter = delimiter;
			_filter_list_result(&ctx, out.beans);
			out.beans = NULL;
			count = ctx.count;
			out0->beans = ctx.beans;
		}

		if (in0->maxkeys > 0 &&
				(count + g_tree_nnodes(tree_prefixes)) >= in0->maxkeys) {
			/* enough elements received */
			out0->truncated = out.truncated;
			stop = TRUE;
		} else if (!out.truncated) {
			/* no more elements expected, the meta2 told us */
			out0->truncated = FALSE;
			stop = TRUE;
		} else if (out.truncated && !out0->next_marker) {
			GRID_ERROR("BUG: meta2 must return a pagination marker");
			err = NEWERROR(CODE_PLATFORM_ERROR,
					"BUG in meta2: list truncated but no marker returned");
			stop = TRUE;
		}

		m2v2_list_result_clean (&out);
	}

	return err;
}

enum http_rc_e action_container_snapshot(struct req_args_s *args) {
	return rest_action(args, _m2_container_snapshot);
}

enum http_rc_e action_container_create_many (struct req_args_s *args) {
	return rest_action(args, _m2_container_create_many);
}

enum http_rc_e action_container_create (struct req_args_s *args) {
	return rest_action(args, _m2_container_create);
}

enum http_rc_e action_container_destroy (struct req_args_s *args) {
	return action_m2_container_destroy (args);
}

enum http_rc_e action_container_list (struct req_args_s *args) {
	struct list_result_s list_out = {0};
	struct list_params_s list_in = {0};
	GError *err = NULL;
	GTree *tree_prefixes = NULL;

	/* Triggers special listings */
	const char *chunk_id = g_tree_lookup (args->rq->tree_headers,
			PROXYD_HEADER_PREFIX "list-chunk-id");
	const char *content_hash_hex = g_tree_lookup (args->rq->tree_headers,
			PROXYD_HEADER_PREFIX "list-content-hash");

	GBytes *content_hash = NULL;
	if (content_hash_hex) {
		GByteArray *gba = NULL;
		if (NULL != (err = _get_hash (content_hash_hex, &gba)))
			return _reply_format_error (args, BADREQ("Invalid content hash"));
		content_hash = g_byte_array_free_to_bytes (gba);
	}

	/* Init the listing options common to all the modes */
	list_in.flag_headers = 1;
	list_in.flag_nodeleted = 1;
	list_in.prefix = OPT("prefix");
	list_in.marker_start = OPT("marker");
	list_in.marker_end = OPT("end_marker");
	if (!list_in.marker_end)
		list_in.marker_end = OPT("marker_end");  // backward compatibility
	if (OPT("deleted"))
		list_in.flag_nodeleted = 0;
	if (OPT("all"))
		list_in.flag_allversion = 1;
	if (oio_str_parse_bool(OPT("properties"), FALSE))
		list_in.flag_properties = 1;
	if (!err)
		err = _max (args, &list_in.maxkeys);
	if (!err) {
		tree_prefixes = g_tree_new_full (metautils_strcmp3, NULL, g_free, NULL);
		m2v2_list_result_init (&list_out);
	}

	if (!err) {
		GByteArray* _pack (struct list_params_s *in) {
			guint32 flags = flag_force_master ? M2V2_FLAG_MASTER : 0;
			if (chunk_id)
				return m2v2_remote_pack_LIST_BY_CHUNKID (args->url, flags,
						in, chunk_id, DL());
			if (content_hash)
				return m2v2_remote_pack_LIST_BY_HEADERHASH (args->url, flags,
						in, content_hash, DL());
			return m2v2_remote_pack_LIST (args->url, flags, in, DL());
		}
		err = _list_loop (args, &list_in, &list_out, tree_prefixes, _pack);
	}

	if (!err) {
		args->rp->add_header(PROXYD_HEADER_PREFIX "list-truncated",
				g_strdup(list_out.truncated ? "true" : "false"));
		if (list_out.next_marker) {
			args->rp->add_header(PROXYD_HEADER_PREFIX "list-marker",
					g_uri_escape_string(list_out.next_marker, NULL, FALSE));
		}
	}

	enum http_rc_e rc = _reply_list_result (args, err, &list_out, tree_prefixes);

	if (tree_prefixes) g_tree_destroy (tree_prefixes);
	if (content_hash) g_bytes_unref (content_hash);
	m2v2_list_result_clean (&list_out);

	return rc;
}

enum http_rc_e action_container_show (struct req_args_s *args) {
	GError *err = NULL;

	CLIENT_CTX(ctx,args,NAME_SRVTYPE_META2,1);

	PACKER_VOID(_pack) { return sqlx_pack_PROPGET(_u, DL()); }
	err = gridd_request_replicated (&ctx, _pack);
	if (err) {
		client_clean (&ctx);
		return _reply_m2_error (args, err);
	}

	/* TODO(jfs): the 2 next blocks are duplicated from proxy/sqlx_actions.c */

	/* Decode the output of the first service that replied */
	gchar **pairs = NULL;
	for (guint i=0; i<ctx.count && !err && !pairs ;++i) {
		GError *e = ctx.errorv[i];
		GByteArray *gba = ctx.bodyv[i];
		if (e && e->code != CODE_FINAL_OK)
			continue;
		if (gba->data && gba->len)
			err = KV_decode_buffer(gba->data, gba->len, &pairs);
	}

	/* avoid a memleak and ensure a result, even if empty */
	if (err) {
		/* TODO(jfs): maybe a good place for an assert */
		if (pairs) g_strfreev(pairs);
		return _reply_common_error(args, err);
	}
	if (!pairs) {
		pairs = g_malloc0(sizeof(void*));
		GRID_WARN("BUG the request for properties failed without error");
	}

	/* In the reply's headers, we store only the "system" properties, i.e. those
	 * that do not belong to the "user." domain */
	gchar **sys = KV_extract_not_prefixed(pairs, "user.");
	_container_old_props_to_headers (args, sys);
	g_free(sys);

	GString *body = g_string_sized_new(1024);

	/* In the reply's body, we then store only the "user." related properties
	 * without the implicit prefix. For the sake of uniformity, we store these
	 * properties under a json sub-object named "properties" */
	gchar **user = KV_extract_prefixed(pairs, "user.");
	g_string_append_static(body, "{\"properties\":");
	KV_encode_gstr2(body, user);
	g_string_append_c(body, '}');
	g_free(user);

	g_strfreev(pairs);
	client_clean (&ctx);
	return _reply_success_json (args, body);
}

enum http_rc_e action_container_touch (struct req_args_s *args) {
	return rest_action (args, action_m2_container_touch);
}

enum http_rc_e action_container_dedup (struct req_args_s *args) {
	return rest_action (args, action_m2_container_dedup);
}

enum http_rc_e action_container_purge (struct req_args_s *args) {
	return rest_action (args, action_m2_container_purge);
}

enum http_rc_e action_container_flush (struct req_args_s *args) {
	return rest_action (args, action_m2_container_flush);
}

enum http_rc_e action_container_prop_get (struct req_args_s *args) {
	return rest_action (args, action_m2_container_propget);
}

enum http_rc_e action_container_prop_set (struct req_args_s *args) {
	return rest_action (args, action_m2_container_propset);
}

enum http_rc_e action_container_prop_del (struct req_args_s *args) {
	return rest_action (args, action_m2_container_propdel);
}

enum http_rc_e action_container_raw_insert (struct req_args_s *args) {
	return rest_action (args, action_m2_container_raw_insert);
}

enum http_rc_e action_container_raw_update (struct req_args_s *args) {
	return rest_action (args, action_m2_container_raw_update);
}

enum http_rc_e action_container_raw_delete (struct req_args_s *args) {
	return rest_action (args, action_m2_container_raw_delete);
}


/* CONTENT action resource -------------------------------------------------- */

static enum http_rc_e action_m2_content_prepare (struct req_args_s *args,
		struct json_object *jargs) {
	struct json_object *jsize = NULL, *jpol = NULL;
	json_object_object_get_ex(jargs, "size", &jsize);
	json_object_object_get_ex(jargs, "policy", &jpol);
	const gchar *strsize = !jsize ? NULL : json_object_get_string (jsize);
	const gchar *stgpol = !jpol ? NULL : json_object_get_string (jpol);

	if (!strsize)
		return _reply_format_error (args, BADREQ("Missing size estimation"));

	errno = 0;
	gchar *end = NULL;
	gint64 size = g_ascii_strtoll (strsize, &end, 10);
	if ((end && *end) || errno == ERANGE || errno == EINVAL)
		return _reply_format_error (args, BADREQ("Invalid size format"));

	gboolean autocreate = _request_get_flag (args, "autocreate");
	GError *err = NULL;
	GSList *beans = NULL;
	PACKER_VOID(_pack) { return m2v2_remote_pack_BEANS (args->url, stgpol, size, 0, DL()); }

retry:
	GRID_TRACE("Content preparation %s", oio_url_get (args->url, OIOURL_WHOLE));
	beans = NULL;
	err = _resolve_meta2 (args, _prefer_slave(), _pack, &beans);

	// Maybe manage autocreation
	if (err && CODE_IS_NOTFOUND(err->code)) {
		if (autocreate) {
			GRID_DEBUG("Resource not found, autocreation: (%d) %s",
					err->code, err->message);
			autocreate = FALSE;
			g_clear_error (&err);
			err = _m2_container_create_with_defaults (args);
			if (!err)
				goto retry;
			if (err->code == CODE_CONTAINER_EXISTS
					|| err->code == CODE_USER_EXISTS) {
				g_clear_error(&err);
				goto retry;
			}
		}
	}

	// Patch the chunk size to ease putting contents with unknown size.
	if (!err) {
		gint64 chunk_size = oio_ns_chunk_size;
		for (GSList *l=beans; l ;l=l->next) {
			if (l->data && (DESCR(l->data) == &descr_struct_CHUNKS)) {
				struct bean_CHUNKS_s *bean = l->data;
				CHUNKS_set_size(bean, chunk_size);
			}
		}
		args->rp->add_header(PROXYD_HEADER_PREFIX "ns-chunk-size",
				g_strdup_printf("%"G_GINT64_FORMAT, chunk_size));
	}

	return _reply_simplified_beans (args, err, beans, TRUE);
}

static GError *_m2_json_spare (struct req_args_s *args,
		struct json_object *jbody, GSList ** out) {
	GSList *notin = NULL, *broken = NULL;
	json_object *jnotin = NULL, *jbroken = NULL;
	GError *err;

	if (!json_object_is_type (jbody, json_type_object))
		return BADREQ ("Body is not a valid JSON object");

	if (!json_object_object_get_ex (jbody, "notin", &jnotin))
		return BADREQ("'notin' field missing");
	if (!json_object_object_get_ex (jbody, "broken", &jbroken))
		return BADREQ("'broken' field missing");

	if (NULL != (err = _load_simplified_chunks (jnotin, &notin))
		|| NULL != (err = _load_simplified_chunks (jbroken, &broken))) {
		_bean_cleanl2 (notin);
		_bean_cleanl2 (broken);
		return err;
	}
	if (!notin && !broken)
		return BADREQ("Empty beans sets");

	PACKER_VOID(_pack) {
		return m2v2_remote_pack_SPARE (args->url, OPT("stgpol"), notin, broken, DL());
	}
	GSList *obeans = NULL;
	err = _resolve_meta2 (args, _prefer_master(), _pack, &obeans);
	_bean_cleanl2 (broken);
	_bean_cleanl2 (notin);
	EXTRA_ASSERT ((err != NULL) ^ (obeans != NULL));
	if (!err)
		*out = obeans;
	else
		_bean_cleanl2 (obeans);
	return err;
}

static enum http_rc_e action_m2_content_spare (struct req_args_s *args,
		struct json_object *jargs) {
	GSList *beans = NULL;
	GError *err = _m2_json_spare (args, jargs, &beans);
	return _reply_beans (args, err, beans);
}

static enum http_rc_e action_m2_content_touch (struct req_args_s *args,
		struct json_object *jargs) {
	(void) jargs;

	if (!oio_url_has_fq_container(args->url))
		return _reply_format_error(args, BADREQ("container unspecified"));
	if (!oio_url_has(args->url, OIOURL_PATH) &&
			!oio_url_has(args->url, OIOURL_CONTENTID))
		return _reply_format_error(args, BADREQ("missing content path of ID"));

	PACKER_VOID(_pack) { return m2v2_remote_pack_TOUCHC (args->url, DL()); }
	GError *err = _resolve_meta2 (args, _prefer_master(), _pack, NULL);
	if (err && CODE_IS_NOTFOUND(err->code))
		return _reply_forbidden_error (args, err);
	return _reply_m2_error (args, err);
}

static enum http_rc_e action_m2_content_link (struct req_args_s *args,
		struct json_object *jargs) {
	if (!oio_url_has_fq_container(args->url))
		return _reply_m2_error (args, BADREQ("no container identified"));
	if (NULL != CONTENT())
		return _reply_m2_error (args, BADREQ("No content allowed in the URL"));
	if (!jargs || !json_object_is_type (jargs, json_type_object))
		return _reply_m2_error (args, BADREQ("Expected: json object"));

	struct json_object *jid = NULL;
	struct oio_ext_json_mapping_s m[] = {
		{"id",  &jid,  json_type_string, 1},
		{NULL, NULL, 0, 0}
	};
	GError *err = oio_ext_extract_json (jargs, m);
	if (err)
		return _reply_m2_error (args, BADREQ("Expected: id (string)"));

	const char *id = json_object_get_string (jid);
	if (!oio_url_set (args->url, OIOURL_CONTENTID, id))
		return _reply_m2_error (args, BADREQ("Expected: id (hexa string)"));

	PACKER_VOID(_pack) { return m2v2_remote_pack_LINK (args->url, DL()); }
	err = _resolve_meta2 (args, _prefer_master(), _pack, NULL);
	if (err && CODE_IS_NOTFOUND(err->code))
		return _reply_forbidden_error (args, err);
	return _reply_m2_error (args, err);
}

static enum http_rc_e action_m2_content_propset (struct req_args_s *args,
		struct json_object *jargs) {
	if (CONTENT())
		return _reply_m2_error (args, BADREQ("Content. not allowed in the URL"));

	GSList *beans = NULL;

	if (jargs) {
		gchar **kv = NULL;
		GError *err = KV_read_properties(jargs, &kv, "properties", TRUE);
		if (err)
			return _reply_format_error (args, err);
		for (gchar **p=kv; *p && *(p+1) ;p+=2) {
			struct bean_PROPERTIES_s *prop = _bean_create (&descr_struct_PROPERTIES);
			PROPERTIES_set2_key (prop, *p);
			PROPERTIES_set2_value (prop, (guint8*)*(p+1), strlen(*(p+1)));
			PROPERTIES_set2_alias (prop, oio_url_get (args->url, OIOURL_PATH));
			PROPERTIES_set_version (prop, args->version);
			beans = g_slist_prepend (beans, prop);
		}
		g_strfreev(kv);
	}

	guint32 flags = 0;
	if (OPT("flush"))
		flags |= M2V2_FLAG_FLUSH;

	PACKER_VOID(_pack) { return m2v2_remote_pack_PROP_SET (args->url, flags, beans, DL()); }
	GError *err = _resolve_meta2 (args, _prefer_master(), _pack, NULL);
	_bean_cleanl2 (beans);
	if (err && CODE_IS_NOTFOUND(err->code))
		return _reply_forbidden_error (args, err);
	return _reply_m2_error (args, err);
}

static enum http_rc_e action_m2_content_propdel (struct req_args_s *args,
		struct json_object *jargs) {
	if (!json_object_is_type(jargs, json_type_array))
		return _reply_format_error (args, BADREQ("Array argument expected"));

	gchar **namev = NULL;
	GError *err = STRV_decode_object(jargs, &namev);
	EXTRA_ASSERT((err != NULL) ^ (namev != NULL));
	if (err)
		return _reply_format_error(args, err);

	PACKER_VOID(_pack) { return m2v2_remote_pack_PROP_DEL (args->url, namev, DL()); }
	err = _resolve_meta2 (args, _prefer_master(), _pack, NULL);
	g_strfreev(namev);
	if (err && CODE_IS_NOTFOUND(err->code))
		return _reply_forbidden_error (args, err);
	return _reply_m2_error (args, err);
}

static enum http_rc_e action_m2_content_propget (struct req_args_s *args,
		struct json_object *jargs UNUSED) {
	const guint32 flags = flag_force_master ? M2V2_FLAG_MASTER : 0;

	GSList *beans = NULL;
	PACKER_VOID(_pack) { return m2v2_remote_pack_PROP_GET (args->url, flags, DL()); }
	GError *err = _resolve_meta2 (args, _prefer_slave(), _pack, &beans);
	return _reply_properties (args, err, beans);
}

static GError *_m2_json_put (struct req_args_s *args,
		struct json_object *jbody) {
	if (!jbody)
		return BADREQ("Invalid JSON body");

	const gboolean append = _request_get_flag (args, "append");
	const gboolean force = _request_get_flag (args, "force");
	GSList *ibeans = NULL, *obeans = NULL;
	GError *err;

	if (json_object_is_type(jbody, json_type_array)) {
		err = _load_content_from_json_array(args, jbody, &ibeans);
		if (NULL != err) {
			_bean_cleanl2(ibeans);
			return err;
		}
	} else if (json_object_is_type(jbody, json_type_object)) {
		err = _load_content_from_json_object(args, jbody, &ibeans);
		if (NULL != err) {
			_bean_cleanl2(ibeans);
			return err;
		}
	}

	PACKER_VOID(_pack) {
		if (force) return m2v2_remote_pack_OVERWRITE (args->url, ibeans, DL());
		if (append) return m2v2_remote_pack_APPEND (args->url, ibeans, DL());
		return m2v2_remote_pack_PUT (args->url, ibeans, DL());
	}
	err = _resolve_meta2 (args, _prefer_master(), _pack, &obeans);
	_bean_cleanl2 (obeans);
	_bean_cleanl2 (ibeans);
	return err;
}

static enum http_rc_e action_m2_content_create (struct req_args_s *args,
		struct json_object *jbody) {
	gboolean autocreate = _request_get_flag(args, "autocreate");
	GError *err = NULL;
retry:
	err = _m2_json_put (args, jbody);
	if (err && CODE_IS_NOTFOUND(err->code)) {
		if (autocreate) {
			GRID_DEBUG("Resource not found, autocreation");
			autocreate = FALSE;
			g_clear_error (&err);
			err = _m2_container_create_with_defaults (args);
			if (!err)
				goto retry;
			if (err->code == CODE_CONTAINER_EXISTS
					|| err->code == CODE_USER_EXISTS) {
				g_clear_error(&err);
				goto retry;
			}
		}
	}
	return _reply_m2_error (args, err);
}

static enum http_rc_e _m2_content_update(struct req_args_s *args,
		struct json_object *jbody) {
	GSList *ibeans = NULL, *obeans = NULL;
	GError *err = _load_content_from_json_array(args, jbody, &ibeans);
	if (!err) {
		PACKER_VOID(_pack) {
			return m2v2_remote_pack_UPDATE(args->url, ibeans, DL());
		}
		err = _resolve_meta2(args, _prefer_master(), _pack, &obeans);
	}
	_bean_cleanl2(obeans);
	_bean_cleanl2(ibeans);
	return _reply_m2_error (args, err);
}

static enum http_rc_e
action_m2_content_purge (struct req_args_s *args, struct json_object *j UNUSED)
{
	GError *err = NULL;
	const char *maxvers_str = OPT("maxvers");
	if (maxvers_str && !oio_str_is_number(maxvers_str, NULL)) {
		err = BADREQ("Invalid maxvers parameter: %s", maxvers_str);
	} else {
		PACKER_VOID(_pack) {
			return m2v2_remote_pack_PURGEC(args->url, maxvers_str, DL());
		}
		err = _resolve_meta2(args, _prefer_master(), _pack, NULL);
	}
	return _reply_m2_error(args, err);
}


/* CONTENT resources ------------------------------------------------------- */

/*
CONTAINER{{
POST /v3.0/{NS}/content/create
~~~~~~~~~~~~~~~~~~~~~~~~~~~~~~

}}CONTAINER
*/
enum http_rc_e action_content_put (struct req_args_s *args) {
	return rest_action(args, action_m2_content_create);
}

enum http_rc_e action_content_update(struct req_args_s *args) {
	return rest_action(args, _m2_content_update);
}

enum http_rc_e action_content_truncate(struct req_args_s *args) {
	GError *err = NULL;
	const char *size_str = OPT("size");
	char *end = NULL;
	gint64 size = 0;
	if (!size_str ||
			(!(size = g_ascii_strtoll(size_str, &end, 10)) && end == size_str))
		err = BADREQ("Missing/invalid size parameter: %s", OPT("size"));
	else {
		PACKER_VOID(_pack) {
			return m2v2_remote_pack_TRUNC(args->url, size, DL());
		}
		err = _resolve_meta2(args, _prefer_master(), _pack, NULL);
	}
	return _reply_m2_error(args, err);
}

enum http_rc_e action_content_prepare (struct req_args_s *args) {
	return rest_action (args, action_m2_content_prepare);
}

enum http_rc_e action_content_show (struct req_args_s *args) {
	GSList *beans = NULL;
	guint32 flags = flag_force_master ? M2V2_FLAG_MASTER : 0;
	/* Historical behaviour is to return properties as headers, but
	 * if there are too many, the client will fail decoding the request. */
	if (!oio_str_parse_bool(OPT("properties"), TRUE))
		flags |= M2V2_FLAG_NOPROPS;
	PACKER_VOID(_pack) { return m2v2_remote_pack_GET (args->url, flags, DL()); }
	GError *err = _resolve_meta2 (args, _prefer_slave(), _pack, &beans);
	return _reply_simplified_beans (args, err, beans, TRUE);
}

enum http_rc_e action_content_delete (struct req_args_s *args) {
	PACKER_VOID(_pack) { return m2v2_remote_pack_DEL (args->url, DL()); }
	GError *err = _resolve_meta2 (args, _prefer_master(), _pack, NULL);
	return _reply_m2_error (args, err);
}

static enum http_rc_e
_m2_content_delete_many (struct req_args_s *args, struct json_object * jbody) {
	json_object *jarray = NULL;
	PACKER_VOID(_pack) { return m2v2_remote_pack_DEL (args->url, DL()); }

	if (!oio_url_has_fq_container(args->url))
		return _reply_format_error(args,
				BADREQ("Missing url argument"));

	if (!json_object_object_get_ex(jbody, "contents", &jarray)
			|| !json_object_is_type(jarray, json_type_array))
		return _reply_format_error(args,
				BADREQ("Invalid array of contents"));

	guint jarray_len = json_object_array_length(jarray);
	if (jarray_len < 1)
		return _reply_format_error(args,
				BADREQ("At least one element is needed"));

	if (jarray_len > proxy_bulk_max_create_many)
		return _reply_too_large(args, NEWERROR(HTTP_CODE_PAYLOAD_TO_LARGE,
				"Payload Too Large"));

	/* A final sanity check on the format of the payload */
	for (guint i = 0; i < jarray_len; i++) {
		struct json_object * jcontent = json_object_array_get_idx(jarray, i);
		if (!json_object_is_type(jcontent, json_type_object))
			return _reply_format_error(args, BADREQ("Invalid content description"));
		struct json_object * jname = NULL;
		if (!json_object_object_get_ex(jcontent, "name", &jname)
				|| !json_object_is_type(jname, json_type_string))
			return _reply_format_error(args, BADREQ("Invalid content name"));
	}

	GString *gresponse = g_string_sized_new(2048);
	g_string_append(gresponse, "{\"contents\":[");
	for (guint i = 0; i < jarray_len; i++) {
		struct json_object * jcontent = json_object_array_get_idx(jarray, i);

		struct json_object * jname = NULL;
		json_object_object_get_ex(jcontent, "name", &jname);
		const gchar *name = json_object_get_string(jname);

		oio_url_set(args->url, OIOURL_PATH, name);
		GError *err = _resolve_meta2 (args, _prefer_master(), _pack, NULL);
		_bulk_item_result(gresponse, i, name, err, HTTP_CODE_NO_CONTENT);
		if (err) g_clear_error(&err);
	}

	g_string_append(gresponse, "]}");
	return _reply_success_json(args, gresponse);
}

enum http_rc_e action_content_delete_many (struct req_args_s *args) {
	return rest_action(args, _m2_content_delete_many);
}

enum http_rc_e action_content_touch (struct req_args_s *args) {
	return rest_action (args, action_m2_content_touch);
}

enum http_rc_e action_content_link (struct req_args_s *args) {
	return rest_action (args, action_m2_content_link);
}

enum http_rc_e action_content_spare (struct req_args_s *args) {
	return rest_action (args, action_m2_content_spare);
}

enum http_rc_e action_content_prop_get (struct req_args_s *args) {
	return rest_action (args, action_m2_content_propget);
}

enum http_rc_e action_content_prop_set (struct req_args_s *args) {
	return rest_action (args, action_m2_content_propset);
}

enum http_rc_e action_content_prop_del (struct req_args_s *args) {
	return rest_action (args, action_m2_content_propdel);
}

enum http_rc_e action_content_drain(struct req_args_s *args) {
	PACKER_VOID(_pack) {return m2v2_remote_pack_DRAIN(args->url, DL());}
	GError *err = _resolve_meta2(args, _prefer_master(), _pack, NULL);
	return _reply_m2_error(args, err);
}

enum http_rc_e action_content_copy (struct req_args_s *args) {
	const gchar *target = g_tree_lookup (args->rq->tree_headers, "destination");
	const gchar *_err = NULL;

	if (!target)
		return _reply_format_error(args, BADREQ("Missing target header"));

	struct oio_url_s *target_url = oio_url_init(target);
	if (!target_url || !oio_url_check(target_url, NULL, &_err))
		return _reply_format_error(args, BADREQ("Invalid %s in target header", _err));

	// Check the namespace and container match between both URLs
	if (!oio_url_has(target_url, OIOURL_HEXID)
			|| !oio_url_has(target_url, OIOURL_NS)
			|| !oio_url_has(target_url, OIOURL_PATH)) {
		oio_url_pclean(&target_url);
		return _reply_format_error(args, BADREQ("Invalid source URL"));
	}
	if (!oio_url_has(args->url, OIOURL_HEXID)
			|| !oio_url_has(args->url, OIOURL_NS)
			|| strcmp(oio_url_get(target_url, OIOURL_NS), oio_url_get(args->url, OIOURL_NS))
			|| strcmp(oio_url_get(target_url, OIOURL_HEXID), oio_url_get(args->url, OIOURL_HEXID))) {
		oio_url_pclean(&target_url);
		return _reply_format_error(args, BADREQ("Invalid source/target URL"));
	}

	PACKER_VOID(_pack) {
		return m2v2_remote_pack_COPY (target_url, oio_url_get(args->url, OIOURL_PATH), DL());
	}
	GError *err = _resolve_meta2 (args, _prefer_master(), _pack, NULL);
	oio_url_pclean(&target_url);
	if (err && CODE_IS_NOTFOUND(err->code))
		return _reply_forbidden_error (args, err);
	return _reply_m2_error (args, err);
}

enum http_rc_e action_content_purge (struct req_args_s *args) {
	return rest_action (args, action_m2_content_purge);
}<|MERGE_RESOLUTION|>--- conflicted
+++ resolved
@@ -1069,11 +1069,6 @@
 		meta1_urlv_shift_addr(urlv);
 		err = m2v2_remote_execute_DESTROY(urlv[0], args->url,
 				M2V2_DESTROY_EVENT|flag_force);
-<<<<<<< HEAD
-		if (!err && urlv[1]) {
-			err = m2v2_remote_execute_DESTROY_many(
-					urlv+1, args->url, flag_force);
-=======
 		if (err != NULL) {
 			/* rollback! */
 			struct meta1_service_url_s m1u;
@@ -1086,7 +1081,8 @@
 			GError * _link (const char * m1) {
 				gchar *packed = meta1_pack_url(&m1u);
 				GError *e = meta1v2_remote_force_reference_service(
-						m1, args->url, packed, FALSE, FALSE);
+						m1, args->url, packed, FALSE, FALSE,
+						oio_ext_get_deadline());
 				g_free(packed);
 				return e;
 			}
@@ -1102,7 +1098,6 @@
 		} else if (urlv[1]) {
 			err = m2v2_remote_execute_DESTROY_many(urlv+1, args->url,
 					flag_force);
->>>>>>> 729341f0
 		}
 	}
 
