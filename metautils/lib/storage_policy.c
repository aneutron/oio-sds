--- conflicted
+++ resolved
@@ -536,81 +536,6 @@
 			return TRUE;
 	}
 	return FALSE;
-<<<<<<< HEAD
-}
-
-GError *
-storage_policy_check_compat_by_name(namespace_info_t *ni,
-		const gchar *old_stgpol, const gchar *new_stgpol)
-{
-	GError *err = NULL;
-	struct storage_policy_s *old = storage_policy_init(ni, old_stgpol);
-	struct storage_policy_s *new = storage_policy_init(ni, new_stgpol);
-
-	err = storage_policy_check_compat(old, new);
-
-	storage_policy_clean(old);
-	storage_policy_clean(new);
-	return err;
-}
-
-GError *
-storage_policy_check_compat(struct storage_policy_s *old,
-		struct storage_policy_s *new)
-{
-	GError *err = NULL;
-	const struct data_security_s *old_dsec = storage_policy_get_data_security(old);
-	const struct data_security_s *new_dsec = storage_policy_get_data_security(new);
-
-	if ((!old_dsec || old_dsec->type == DS_NONE || old_dsec->type == DUPLI) &&
-			(!new_dsec || new_dsec->type == DS_NONE || new_dsec->type == DUPLI)) {
-		/* OK, we have to adjust copy count, stgclass or distance,
-		 * and we can do that with policycheck. */
-		return err;
-	} else if (old_dsec->type == RAIN && new_dsec->type == RAIN) {
-		gint64 old_k, new_k, old_m, new_m;
-		const gchar *old_algo, *new_algo;
-		old_k = data_security_get_int64_param(old_dsec, DS_KEY_K, 1);
-		new_k = data_security_get_int64_param(new_dsec, DS_KEY_K, 1);
-		old_m = data_security_get_int64_param(old_dsec, DS_KEY_M, 1);
-		new_m = data_security_get_int64_param(new_dsec, DS_KEY_M, 1);
-		old_algo = data_security_get_param(old_dsec, DS_KEY_ALGO);
-		new_algo = data_security_get_param(new_dsec, DS_KEY_ALGO);
-		if (old_algo == NULL || new_algo == NULL ||
-				g_ascii_strcasecmp(old_algo, new_algo) != 0) {
-			/* Even if they share same k and m, parity chunks are incompatible,
-			 * and policycheck won't detect the problem. */
-			err = NEWERROR(CODE_NOT_IMPLEMENTED,
-					"different RAIN algorithm (%s vs %s)", old_algo, new_algo);
-		} else if (old_k != new_k) {
-			err = NEWERROR(CODE_NOT_IMPLEMENTED,
-					"different number of RAIN data chunks (%ld vs %ld)",
-					old_k, new_k);
-		} else if (old_m != new_m) {
-			err = NEWERROR(CODE_NOT_IMPLEMENTED,
-					"different number of RAIN parity chunks (%ld vs %ld)",
-					old_m, new_m);
-		} else {
-			/* Only case supported at the moment: a change in distance */
-		}
-	} else {
-		/* RAIN chunks are not the same as DUPLI chunks,
-		 * content must be reuploaded. */
-		err = NEWERROR(CODE_NOT_IMPLEMENTED,
-				"different type of data security (incompatible chunks): %s vs %s",
-				data_security_type_name(data_security_get_type(old_dsec)),
-				data_security_type_name(data_security_get_type(new_dsec)));
-	}
-
-	if (err != NULL) {
-		g_prefix_error(&err,
-				"Impossible to change data security from %s to %s, "
-				"you must re-upload content: ",
-				data_security_get_name(old_dsec),
-				data_security_get_name(new_dsec));
-		GRID_DEBUG("%s", err->message);
-	}
-	return err;
 }
 
 static GString *
@@ -641,6 +566,4 @@
 		default:
 			g_assert_not_reached();
 	}
-=======
->>>>>>> 0e8add7a
-}+}
