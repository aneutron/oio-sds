--- conflicted
+++ resolved
@@ -142,12 +142,8 @@
         self.volume = rebuilder.volume
         self.items_run_time = 0
         self.max_items_per_second = int_value(
-<<<<<<< HEAD
             rebuilder.conf.get('items_per_second'), 30)
-=======
-            conf.get('items_per_second'), 30)
-        self.random_wait = conf.get('random_wait')
->>>>>>> 1d344e19
+        self.random_wait = rebuilder.conf.get('random_wait')
 
     def update_processed(self, item, info, error=None, **kwargs):
         return self.rebuilder.update_processed(item, info, error=error,
