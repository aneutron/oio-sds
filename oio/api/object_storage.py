--- conflicted
+++ resolved
@@ -1,4 +1,4 @@
-# Copyright (C) 2015-2017 OpenIO SAS, as part of OpenIO SDS
+# Copyright (C) 2015-2018 OpenIO SAS, as part of OpenIO SDS
 #
 # This library is free software; you can redistribute it and/or
 # modify it under the terms of the GNU Lesser General Public
@@ -20,12 +20,8 @@
 import os
 import warnings
 import time
-<<<<<<< HEAD
 import random
-from inspect import isgenerator
 from urllib import quote_plus, unquote_plus
-=======
->>>>>>> 0bdaa942
 
 from oio.common import exceptions as exc
 from oio.api.ec import ECWriteHandler
@@ -128,10 +124,9 @@
                 connection_pool=connection_pool, perfdata=perfdata)
         return self._blob_client
 
-<<<<<<< HEAD
-    @ensure_headers
-    @ensure_request_id
-=======
+    # FIXME(FVE): this method should not exist
+    # This high-level API should use lower-level APIs,
+    # not do request directly to the proxy.
     @property
     def proxy_client(self):
         if self._proxy_client is None:
@@ -143,7 +138,8 @@
                 logger=self.logger)
         return self._proxy_client
 
->>>>>>> 0bdaa942
+    @ensure_headers
+    @ensure_request_id
     def account_create(self, account, **kwargs):
         """
         Create an account.
@@ -580,13 +576,8 @@
 
         if isinstance(src, BytesIO):
             return self._object_create(
-<<<<<<< HEAD
-                account, container, obj_name, BytesIO(data), sysmeta,
+                account, container, obj_name, src, sysmeta,
                 properties=properties, policy=policy,
-=======
-                account, container, obj_name, src, sysmeta,
-                properties=metadata, policy=policy,
->>>>>>> 0bdaa942
                 key_file=key_file, append=append, **kwargs)
         elif hasattr(src, 'read'):
             return self._object_create(
@@ -594,17 +585,10 @@
                 properties=properties, policy=policy, key_file=key_file,
                 append=append, **kwargs)
         else:
-<<<<<<< HEAD
-            with open(file_or_path, "rb") as in_f:
-                return self._object_create(
-                    account, container, obj_name, in_f, sysmeta,
-                    properties=properties, policy=policy,
-=======
             with open(src, 'rb') as srcf:
                 return self._object_create(
                     account, container, obj_name, srcf, sysmeta,
-                    properties=metadata, policy=policy,
->>>>>>> 0bdaa942
+                    properties=properties, policy=policy,
                     key_file=key_file, append=append, **kwargs)
 
     @ensure_headers
@@ -772,11 +756,8 @@
     @ensure_headers
     @ensure_request_id
     def object_locate(self, account, container, obj,
-<<<<<<< HEAD
-                      version=None, chunk_info=False, **kwargs):
-=======
-                      version=None, properties=True, **kwargs):
->>>>>>> 0bdaa942
+                      version=None, chunk_info=False, properties=True,
+                      **kwargs):
         """
         Get a description of the object along with the list of its chunks.
 
@@ -784,24 +765,19 @@
         :param container: name of the container in which the object is stored
         :param obj: name of the object to query
         :param version: version of the object to query
-<<<<<<< HEAD
         :param chunk_info: if True, fetch additional information about chunks
             from rawx services (slow). The second element of the returned
             tuple becomes a generator (instead of a list).
-=======
         :param properties: should the request return object properties
             along with content description
         :type properties: `bool`
 
->>>>>>> 0bdaa942
         :returns: a tuple with object metadata `dict` as first element
             and chunk `list` as second element
         """
         obj_meta, chunks = self.container.content_locate(
-<<<<<<< HEAD
-            account, container, obj, version=version, **kwargs)
-        if not chunk_info:
-            return obj_meta, chunks
+            account, container, obj, properties=properties,
+            version=version, **kwargs)
 
         # FIXME(FVE): converting to float does not sort properly
         # the chunks of the same metachunk
@@ -812,15 +788,12 @@
                         chunk['url'], **kwargs)
                     for key in ('chunk_size', 'chunk_hash', 'full_path'):
                         chunk[key] = ext_info.get(key)
-                except exc.OioException:
-                    pass
+                except exc.OioException as err:
+                    chunk['error'] = str(err)
                 yield chunk
+        if not chunk_info:
+            return obj_meta, chunks
         return obj_meta, _fetch_ext_info(chunks)
-=======
-            account, container, obj, version=version,
-            properties=properties, **kwargs)
-        return obj_meta, chunks
->>>>>>> 0bdaa942
 
     def object_analyze(self, *args, **kwargs):
         """
@@ -830,16 +803,6 @@
                       DeprecationWarning)
         return self.object_locate(*args, **kwargs)
 
-<<<<<<< HEAD
-    @staticmethod
-    def _ttfb_wrapper(stream, req_start, perfdata):
-        """Keep track of time-to-first-byte and time-to-last-byte"""
-        for dat in stream:
-            if 'ttfb' not in perfdata:
-                perfdata['ttfb'] = monotonic_time() - req_start
-            yield dat
-        perfdata['ttlb'] = monotonic_time() - req_start
-=======
     def _generate_fullchunk_copies(self, chunks, random_hex=60):
         # random_hex is the number of hexadecimals characters to generate for
         # the copy path
@@ -852,9 +815,19 @@
             copies.append(tmp)
         return copies
 
+    # FIXME(FVE): should be named 'object_link'
+    # TODO(FVE): must be optimised to detect that the target account
+    # and container are the same as source account and source container,
+    # and then use the optimised version (just create an alias in meta2).
+    @ensure_headers
+    @ensure_request_id
     def object_fastcopy(self, target_account, target_container, target_obj,
                         link_account, link_container, link_obj,
-                        version=None,  **kwargs):
+                        version=None, **kwargs):
+        """
+        Make a shallow copy of an object.
+        Works across accounts and across containers.
+        """
         meta, chunks = self.object_locate(
             target_account, target_container, target_obj, version=version,
             **kwargs)
@@ -862,24 +835,22 @@
         chunks_copies = self._generate_fullchunk_copies(chunks)
         chunks_copies_url = []
         chunks_url = []
-        for c in chunks:
-            chunks_url.append(c['url'])
-        for c in chunks_copies:
-            chunks_copies_url.append(c['url'])
+        for chunk in chunks:
+            chunks_url.append(chunk['url'])
+        for chunk in chunks_copies:
+            chunks_copies_url.append(chunk['url'])
         fullpath = self._generate_fullpath(link_account, link_container,
                                            link_obj, version)
         data = {'chunks': chunks_copies,
-                'properties': meta["properties"] or {}}
+                'properties': meta['properties'] or {}}
         try:
-            self._send_copy(chunks_url, chunks_copies_url, fullpath[0])
-            self.container.content_create(link_account, link_container,
-                                          link_obj,
-                                          size=meta["length"], data=data,
-                                          checksum=meta['hash'],
-                                          stgpol=meta["policy"],
-                                          mime_type=meta['mime_type'],
-                                          chunk_method=meta['chunk_method'],
-                                          **kwargs)
+            self._link_chunks(
+                chunks_url, chunks_copies_url, fullpath[0], **kwargs)
+            self.container.content_create(
+                link_account, link_container, link_obj,
+                size=meta['length'], data=data, checksum=meta['hash'],
+                stgpol=meta['policy'], mime_type=meta['mime_type'],
+                chunk_method=meta['chunk_method'], **kwargs)
         except Exception:
             del_resps = self.blob_client.chunk_delete_many(chunks_copies,
                                                            **kwargs)
@@ -892,13 +863,14 @@
                                      resp.chunk['url'], resp.status)
             raise
 
-    def _send_copy(self, targets, copies, fullpath):
-        headers = {"x-oio-chunk-meta-full-path": fullpath}
-        for t, c in zip(targets, copies):
-            resp = self.blob_client.chunk_link(t, c, headers=headers).status
-            if resp != 201:
-                raise exc.ChunkException(resp.status)
->>>>>>> 0bdaa942
+    @staticmethod
+    def _ttfb_wrapper(stream, req_start, perfdata):
+        """Keep track of time-to-first-byte and time-to-last-byte"""
+        for dat in stream:
+            if 'ttfb' not in perfdata:
+                perfdata['ttfb'] = monotonic_time() - req_start
+            yield dat
+        perfdata['ttlb'] = monotonic_time() - req_start
 
     @ensure_headers
     @ensure_request_id
@@ -913,33 +885,24 @@
         :param version: version of the object to fetch
         :type version: `str`
         :param ranges: a list of object ranges to download
-<<<<<<< HEAD
-        :type ranges: `list` of `tuples`
+        :type ranges: `list` of `tuple`
         :param key_file: path to the file containing credentials
 
+        :keyword properties: should the request return object properties
+            along with content description (True by default)
+        :type properties: `bool`
         :keyword perfdata: optional `dict` that will be filled with metrics
             of time spent to resolve the meta2 address, to do the meta2
             request, and the time-to-first-byte, as seen by this API.
-=======
-        :type ranges: `list` of `tuple`
-        :param key_file: path to the file containing credentials
-
-        :keyword properties: should the request return object properties
-            along with content description (True by default)
-        :type properties: `bool`
->>>>>>> 0bdaa942
 
         :returns: a dictionary of object metadata and
             a stream of object data
         :rtype: tuple
         """
-<<<<<<< HEAD
         perfdata = kwargs.get('perfdata', self.container.perfdata)
         if perfdata is not None:
             req_start = monotonic_time()
 
-=======
->>>>>>> 0bdaa942
         meta, raw_chunks = self.object_locate(
             account, container, obj, version=version, **kwargs)
         chunk_method = meta['chunk_method']
@@ -1329,7 +1292,8 @@
         for target, copy in zip(targets, copies):
             res = self.blob_client.chunk_link(target, copy,
                                               headers=headers, **out_kwargs)
-            res.status
+            if res.status != 201:
+                raise exc.ChunkException(res.status)
 
     def _prepare_meta2_raw_update(self, targets, copies, content):
         """
