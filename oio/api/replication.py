--- conflicted
+++ resolved
@@ -234,14 +234,9 @@
                 logger.error("Wrong status code from %s (%s)",
                              conn.chunk, resp.status)
             else:
-<<<<<<< HEAD
                 rawx_checksum = resp.getheader(CHUNK_HEADERS['chunk_hash'])
-                if rawx_checksum and rawx_checksum.lower() != checksum:
-=======
-                rawx_checksum = resp.getheader(chunk_headers['chunk_hash'])
                 if rawx_checksum and checksum and \
                         rawx_checksum.lower() != checksum:
->>>>>>> da9130a4
                     conn.failed = True
                     conn.chunk['error'] = \
                         "checksum mismatch: %s (local), %s (rawx)" % \
