--- conflicted
+++ resolved
@@ -106,8 +106,6 @@
     def get_parser(self, prog_name):
         parser = super(DirectoryInit, self).get_parser(prog_name)
         parser.add_argument(
-<<<<<<< HEAD
-=======
             '--level', metavar='<LEVEL>', dest='level',
             choices=('site', 'rack', 'host', 'volume'), default='volume',
             help='Which location level should be perfectly balanced')
@@ -118,7 +116,6 @@
                  'quorums valid. Not set by default, it is then autodetected '
                  'to the replication set minus the quorum')
         parser.add_argument(
->>>>>>> 2febaa20
             '--force',
             action='store_true',
             help="Do the bootstrap even if already done")
