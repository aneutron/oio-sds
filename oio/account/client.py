--- conflicted
+++ resolved
@@ -1,4 +1,4 @@
-# Copyright (C) 2015-2017 OpenIO SAS, as part of OpenIO SDS
+# Copyright (C) 2015-2018 OpenIO SAS, as part of OpenIO SDS
 #
 # This library is free software; you can redistribute it and/or
 # modify it under the terms of the GNU Lesser General Public
@@ -17,12 +17,7 @@
 import sys
 import time
 from oio.api.base import HttpApi
-<<<<<<< HEAD
-from oio.common.utils import quote
 from oio.common.logger import get_logger
-=======
-from oio.common.utils import get_logger
->>>>>>> 9701cbc7
 from oio.common.exceptions import ClientException, OioNetworkException
 from oio.conscience.client import ConscienceClient
 
