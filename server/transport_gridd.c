/*
OpenIO SDS server
Copyright (C) 2014 Worldline, as part of Redcurrant
Copyright (C) 2015-2017 OpenIO SAS, as part of OpenIO SDS

This library is free software; you can redistribute it and/or
modify it under the terms of the GNU Lesser General Public
License as published by the Free Software Foundation; either
version 3.0 of the License, or (at your option) any later version.

This library is distributed in the hope that it will be useful,
but WITHOUT ANY WARRANTY; without even the implied warranty of
MERCHANTABILITY or FITNESS FOR A PARTICULAR PURPOSE.  See the GNU
Lesser General Public License for more details.

You should have received a copy of the GNU Lesser General Public
License along with this library.
*/

#include <stddef.h>
#include <errno.h>
#include <stdlib.h>
#include <string.h>
#include <malloc.h>

#include <metautils/lib/metautils.h>
#include <metautils/lib/common_variables.h>
#include <server/server_variables.h>
#include <core/internals.h>

#include "network_server.h"
#include "transport_gridd.h"
#include "internals.h"

struct cnx_data_s
{
	gchar *key;
	gpointer data;
	GDestroyNotify cleanup;
};

/* Associates a dispatcher and a working buffer to a client. */
struct transport_client_context_s
{
	struct gridd_request_dispatcher_s *dispatcher;
	GByteArray *gba_l4v;
	GArray *cnx_data;
};

struct gridd_request_handler_s
{
	const gchar *name;
	gpointer hdata;
	gpointer gdata;
	gboolean (*handler) (struct gridd_reply_ctx_s *reply,
			gpointer gdata, gpointer hdata);
	GQuark stat_name_req;
	GQuark stat_name_time;
};

struct gridd_request_dispatcher_s
{
	GTree *tree_requests;

	/* By default to 0, set to a monotonic time value when an I/O
	 * error occurs, periodically checked for recent acctivity */
	gint64 last_io_error;
	gint64 last_io_success;
};

struct req_ctx_s
{
	gint64 tv_start, tv_parsed, tv_end;

	MESSAGE request;
	struct network_client_s *client;
	struct transport_client_context_s *clt_ctx;
	struct network_transport_s *transport;
	struct gridd_request_dispatcher_s *disp;
	struct hashstr_s *reqname;
	gchar *subject;
	gchar *uid;
	const gchar *reqid;
	gboolean final_sent;
	gboolean access_disabled;
};

static int is_code_final(int code) { return CODE_IS_FINAL(code); }

static int transport_gridd_notify_input(struct network_client_s *clt);

static void transport_gridd_notify_error(struct network_client_s *clt);

static void transport_gridd_clean_context(struct transport_client_context_s *);

static gboolean _client_manage_l4v(struct network_client_s *clt, GByteArray *gba);

/* XXX(jfs): ugly quirk, ok, but helpful to keep simple the stats support in
 * the server but allow it to reply "config volume /path/to/docroot" in its
 * stats. */
const char *oio_server_volume = NULL;

static int _local_variable = 0;

/* -------------------------------------------------------------------------- */

void
gridd_request_dispatcher_clean(struct gridd_request_dispatcher_s *disp)
{
	if (!disp)
		return;
	if (disp->tree_requests) {
		g_tree_destroy(disp->tree_requests);
		disp->tree_requests = NULL;
	}
	g_free(disp);
}

GError *
transport_gridd_dispatcher_add_requests(
		struct gridd_request_dispatcher_s *dispatcher,
		const struct gridd_request_descr_s *descr,
		gpointer gdata)
{
	const struct gridd_request_descr_s *d;

	if (!dispatcher)
		return NEWERROR(EINVAL, "Invalid dispatcher");
	if (!descr)
		return NEWERROR(EINVAL, "Invalid request descriptor");

	for (d = descr; descr && d->name && d->handler; d++) {
		struct hashstr_s *hname;
		struct gridd_request_handler_s *handler;

		HASHSTR_ALLOCA(hname, d->name);
		if (NULL != g_tree_lookup(dispatcher->tree_requests, hname))
			return NEWERROR(CODE_INTERNAL_ERROR, "Overriding another request with '%s'", hashstr_str(hname));

		handler = g_malloc0(sizeof(*handler));
		handler->name = d->name;
		handler->handler = d->handler;
		handler->gdata = gdata;
		handler->hdata = d->handler_data;

		gchar tmp[256];
		g_snprintf(tmp, sizeof(tmp), "%s.%s", OIO_STAT_PREFIX_REQ, d->name);
		handler->stat_name_req = g_quark_from_string (tmp);
		g_snprintf(tmp, sizeof(tmp), "%s.%s", OIO_STAT_PREFIX_TIME, d->name);
		handler->stat_name_time = g_quark_from_string (tmp);

		g_tree_insert(dispatcher->tree_requests, hashstr_dup(hname), handler);
	}

	return NULL;
}

struct gridd_request_dispatcher_s *
transport_gridd_build_empty_dispatcher(void)
{
	struct gridd_request_dispatcher_s *dispatcher = g_malloc0(sizeof(*dispatcher));
	dispatcher->tree_requests = g_tree_new_full(
			hashstr_quick_cmpdata, NULL, g_free, g_free);
	transport_gridd_dispatcher_add_requests(dispatcher,
			gridd_get_common_requests(), NULL);

	return dispatcher;
}

void
transport_gridd_factory0(struct gridd_request_dispatcher_s *dispatcher,
		struct network_client_s *client)
{
	EXTRA_ASSERT(dispatcher != NULL);
	EXTRA_ASSERT(client != NULL);

	struct transport_client_context_s *transport_context = g_malloc0(sizeof(*transport_context));
	transport_context->dispatcher = dispatcher;
	transport_context->gba_l4v = NULL;
	transport_context->cnx_data = g_array_sized_new(FALSE, TRUE,
			sizeof(struct cnx_data_s), 4);

	client->transport.client_context = transport_context;
	client->transport.clean_context = transport_gridd_clean_context;
	client->transport.notify_input = transport_gridd_notify_input;
	client->transport.notify_error = transport_gridd_notify_error;

	network_client_allow_input(client, TRUE);
}

/* -------------------------------------------------------------------------- */

static const gchar * ensure (const gchar *s) { return s && *s ? s : "-"; }

struct log_item_s
{
	struct req_ctx_s *req_ctx;
	gint code;
	const gchar *msg;
	gsize out_len;
};

static void
network_client_log_access(struct log_item_s *item)
{
	struct req_ctx_s *r = item->req_ctx;

	if (r->access_disabled && CODE_IS_OK(item->code))
		return;

	if (!r->tv_end)
		r->tv_end = oio_ext_monotonic_time ();

	gint64 diff_total = r->tv_end - r->tv_start;
	gint64 diff_handler = r->tv_end - r->tv_parsed;

	GString *gstr = g_string_sized_new(256);

	/* mandatory */
	g_string_append(gstr, ensure(r->client->local_name));
	g_string_append_c(gstr, ' ');
	g_string_append(gstr, ensure(r->client->peer_name));
	g_string_append_c(gstr, ' ');
	g_string_append_len(gstr, ensure(hashstr_str(r->reqname)),
			hashstr_len(r->reqname)?:1);
	g_string_append_printf(gstr, " %d %"G_GINT64_FORMAT" %"G_GSIZE_FORMAT" ",
			item->code, diff_total, item->out_len);
	g_string_append(gstr, ensure(r->uid));
	g_string_append_c(gstr, ' ');
	g_string_append(gstr, ensure(r->reqid));

	/* arbitrary */
	g_string_append_printf(gstr, " t=%"G_GINT64_FORMAT, diff_handler);
	if (r->subject) {
		g_string_append_c (gstr, ' ');
		g_string_append(gstr, ensure(r->subject));
	}

	INCOMING("%s", gstr->str);
	g_string_free(gstr, TRUE);
}

/* -------------------------------------------------------------------------- */

static guint32
_l4v_size(GByteArray *gba)
{
	EXTRA_ASSERT(gba != NULL);
	EXTRA_ASSERT(gba->len >= 4);

	guint32 size = *((guint32*)gba->data);
	return g_ntohl(size);
}

static struct hashstr_s *
_request_get_name(MESSAGE req)
{
	gsize name_len = 0;
	void *name = metautils_message_get_NAME(req, &name_len);
	if (!name || !name_len)
		return hashstr_create("");
	return hashstr_create_len((gchar*)name, name_len);
}

static gchar *
_req_get_ID(MESSAGE req, gchar *d, gsize dsize)
{
	memset(d, 0, dsize);

	gsize flen = 0;
	guint8 *f = metautils_message_get_ID(req, &flen);
	if (!f || !flen) {
		*d = '-';
	} else if (oio_str_is_printable((gchar*)f, flen)) {
		g_strlcpy(d, (gchar*)f, MIN(dsize, flen + 1));
	} else {
		oio_str_bin2hex(f, MIN(flen,dsize/2), d, dsize);
	}

	return d;
}

static gsize
gba_read(GByteArray *gba, struct data_slab_s *ds, guint32 max)
{
	guint8 *data = NULL;
	gsize data_size = 0;

	EXTRA_ASSERT(max >= gba->len);
	if (max <= gba->len)
		return 0;

	data_size = max - gba->len;
	GRID_TRACE("About to consume a maximum of %"G_GSIZE_FORMAT" bytes among %"G_GSIZE_FORMAT,
			data_size, data_slab_size(ds));

	if (data_slab_consume(ds, &data, &data_size)) {
		if (data_size > 0 && data)
			g_byte_array_append(gba, data, data_size);
		GRID_TRACE("Consumed %"G_GSIZE_FORMAT" bytes (now gba=%u ds=%"G_GSIZE_FORMAT")",
				data_size, gba->len, data_slab_size(ds));
		return data_size;
	}
	else {
		GRID_TRACE("consumed 0 bytes (now gba=%u ds=%"G_GSIZE_FORMAT")",
				gba->len, data_slab_size(ds));
		return 0;
	}
}

static void
_ctx_reset(struct transport_client_context_s *ctx)
{
	if (!ctx->gba_l4v)
		return;
	g_byte_array_free(ctx->gba_l4v, TRUE);
	ctx->gba_l4v = NULL;
}

static void
_cnx_data_reset(struct cnx_data_s *cd, gboolean key_only)
{
	if (cd->key)
		g_free(cd->key);
	if (!key_only && cd->data && cd->cleanup)
		cd->cleanup(cd->data);
}

static void
_ctx_reset_cnx_data(struct transport_client_context_s *ctx)
{
	while (ctx->cnx_data->len > 0) {
		register guint i = ctx->cnx_data->len - 1;
		_cnx_data_reset(&g_array_index(ctx->cnx_data, struct cnx_data_s, i), FALSE);
		g_array_remove_index_fast(ctx->cnx_data, i);
	}
}

static void
_ctx_append_cnx_data(struct transport_client_context_s *ctx,
		const gchar *key, gpointer data, GDestroyNotify cleanup)
{
	struct cnx_data_s cd;

	cd.key = g_strdup(key);
	cd.data = data;
	cd.cleanup = cleanup;
	g_array_append_vals(ctx->cnx_data, &cd, 1);
}

static gboolean
_ctx_replace_cnx_data(struct transport_client_context_s *ctx,
		const gchar *key, gpointer data, GDestroyNotify cleanup)
{
	guint i, max;
	struct cnx_data_s *pdata;

	for (i=0,max=ctx->cnx_data->len; i<max ;i++) {
		pdata = &g_array_index(ctx->cnx_data, struct cnx_data_s, i);
		if (!strcmp(pdata->key, key)) {
			if (pdata->data && pdata->cleanup)
				pdata->cleanup(pdata->data);
			pdata->data = data;
			pdata->cleanup = cleanup;
			return TRUE;
		}
	}

	return FALSE;
}

static void
_ctx_store_cnx_data(struct transport_client_context_s *ctx,
		const gchar *key, gpointer data, GDestroyNotify cleanup)
{
	if (!_ctx_replace_cnx_data(ctx, key, data, cleanup))
		_ctx_append_cnx_data(ctx, key, data, cleanup);
}

static gboolean
_ctx_forget_cnx_data(struct transport_client_context_s *ctx,
		const gchar *key)
{
	guint i, max;
	struct cnx_data_s *pdata;

	for (i=0,max=ctx->cnx_data->len; i<max ;i++) {
		pdata = &g_array_index(ctx->cnx_data, struct cnx_data_s, i);
		if (!strcmp(pdata->key, key)) {
			_cnx_data_reset(&g_array_index(ctx->cnx_data, struct cnx_data_s, i), TRUE);
			g_array_remove_index_fast(ctx->cnx_data, i);
			return TRUE;
		}
	}

	return FALSE;
}

static gpointer
_ctx_get_cnx_data(struct transport_client_context_s *ctx, const gchar *key)
{
	guint i, max;
	struct cnx_data_s *pdata;

	for (i=0,max=ctx->cnx_data->len; i<max ;i++) {
		pdata = &g_array_index(ctx->cnx_data, struct cnx_data_s, i);
		if (!strcmp(pdata->key, key))
			return pdata->data;
	}

	return NULL;
}

/* ------------------------------------------------------------------------- */

static void
transport_gridd_notify_error(struct network_client_s *clt)
{
	EXTRA_ASSERT(clt != NULL);
	/* No access log must be written here, for an unknown network error.
	 * This always happens, periodically, for monitoring purposes (TCP hits
	 * without data, connect() and close() */
	_ctx_reset_cnx_data(clt->transport.client_context);
}

static int
transport_gridd_notify_input(struct network_client_s *clt)
{
	struct transport_client_context_s *ctx;

	EXTRA_ASSERT(clt != NULL);

	ctx = clt->transport.client_context;
	/* read the data */
	while (data_slab_sequence_has_data(&(clt->input))) {

		struct data_slab_s *ds;

		if (!ctx->gba_l4v)
			ctx->gba_l4v = g_byte_array_sized_new(256);

		if (!(ds = data_slab_sequence_shift(&(clt->input))))
			break;

		if (!data_slab_has_data(ds)) {
			data_slab_free(ds);
			continue;
		}

		if (ctx->gba_l4v->len < 4) { /* read the size */
			gba_read(ctx->gba_l4v, ds, 4);
			data_slab_sequence_unshift(&(clt->input), ds);
			continue;
		}

		guint32 payload_size = _l4v_size(ctx->gba_l4v);

		if (!payload_size) { /* empty message : reset the buffer */
			data_slab_sequence_unshift(&(clt->input), ds);
			_ctx_reset(ctx);
			continue;
		}

		if (payload_size > (1024 * 1024 * 1024)) { /* to big */
			GRID_WARN("fd=%d Request too big (%u)", clt->fd, payload_size);
			data_slab_sequence_unshift(&(clt->input), ds);
			_ctx_reset(ctx);
			network_client_close_output(clt, FALSE);
			return RC_ERROR;
		}

		gba_read(ctx->gba_l4v, ds, payload_size + 4);
		data_slab_sequence_unshift(&(clt->input), ds);

		if (ctx->gba_l4v->len >= 4 + payload_size) { /* complete */
			if (!_client_manage_l4v(clt, ctx->gba_l4v)) {
				network_client_close_output(clt, FALSE);
				GRID_WARN("fd=%d Transport error", clt->fd);
				return RC_ERROR;
			}
			_ctx_reset(ctx);
		}
	}

	return clt->transport.waiting_for_close ? RC_NODATA : RC_PROCESSED;
}

static void
transport_gridd_clean_context(struct transport_client_context_s *ctx)
{
	_ctx_reset(ctx);

	if (ctx->cnx_data) {
		_ctx_reset_cnx_data(ctx);
		g_array_free(ctx->cnx_data, TRUE);
	}

	g_free(ctx);
}

/* Request handling --------------------------------------------------------- */

static void
_notify_request(struct req_ctx_s *ctx, GQuark gq_count, GQuark gq_time)
{
	if (!ctx->tv_end)
		ctx->tv_end = oio_ext_monotonic_time();

	gint64 diff = ctx->tv_end - ctx->tv_start;

	network_server_stat_push4 (ctx->client->server, TRUE,
			gq_count, 1, gq_count_all, 1,
			gq_time, diff, gq_time_all, diff);
}

static gsize
_reply_message(struct network_client_s *clt, MESSAGE reply)
{
	GByteArray *encoded = message_marshall_gba_and_clean(reply);
	gsize encoded_size = encoded->len;
	network_client_send_slab(clt, data_slab_make_gba(encoded));
	return encoded_size;
}

static gboolean
_client_reply_fixed(struct req_ctx_s *req_ctx, gint code, const gchar *msg)
{
	EXTRA_ASSERT(!req_ctx->final_sent);

	MESSAGE reply = metaXServer_reply_simple(req_ctx->request, code, msg);
	gsize answer_size = _reply_message(req_ctx->client, reply);

	if ((req_ctx->final_sent = is_code_final(code))) {
		struct log_item_s item = {0};
		item.req_ctx = req_ctx;
		item.code = code;
		item.msg = msg;
		item.out_len = answer_size;
		network_client_log_access(&item);
	}
	return (gboolean) answer_size;
}

static gboolean
_client_call_handler(struct req_ctx_s *req_ctx)
{
	struct gridd_reply_ctx_s ctx = {};
	GHashTable *headers = NULL;
	GByteArray *body = NULL;

	void _subject(const gchar *fmt, ...) {
		va_list args;
		va_start(args, fmt);
		gchar *tail = g_strdup_vprintf(fmt, args);
		va_end(args);

		const gchar *old = req_ctx->subject;
		gchar *s = g_strconcat (old?:"", old?" ":"", tail, NULL);
		oio_str_reuse(&req_ctx->subject, s);
		g_free0 (tail);
	}
	void _add_header(const gchar *n, GByteArray *v) {
		EXTRA_ASSERT(!req_ctx->final_sent);
		EXTRA_ASSERT(n != NULL);
		EXTRA_ASSERT(v != NULL);
		if (!headers)
			headers = g_hash_table_new_full(g_str_hash, g_str_equal,
					g_free, metautils_gba_unref);
		g_hash_table_insert(headers, g_strdup(n), v);
	}
	void _no_access (void) {
		req_ctx->access_disabled = TRUE;
	}
	void _add_body(GByteArray *b) {
		EXTRA_ASSERT(!req_ctx->final_sent);
		EXTRA_ASSERT(body == NULL);
		body = b;
	}
	void _send_reply(gint code, gchar *msg) {
		EXTRA_ASSERT(!req_ctx->final_sent);
		GRID_DEBUG("fd=%d REPLY code=%d message=%s", req_ctx->client->fd, code, msg);

		MESSAGE answer = metaXServer_reply_simple(req_ctx->request, code, msg);
		if (body) {
			metautils_message_add_body_unref(answer, body);
			body = NULL;
		}
		if (headers) {
			GHashTableIter iter;
			gpointer n, v;
			g_hash_table_iter_init(&iter, headers);
			while (g_hash_table_iter_next(&iter, &n, &v))
				metautils_message_add_field(answer, (gchar*)n, ((GByteArray*)v)->data, ((GByteArray*)v)->len);
		}

		/* encode and send */
		gsize answer_size = _reply_message(req_ctx->client, answer);

		if ((req_ctx->final_sent = is_code_final(code))) {
			struct log_item_s item;
			item.req_ctx = req_ctx;
			item.code = code;
			item.msg = msg;
			item.out_len = answer_size;
			network_client_log_access(&item);
		}
	}
	void _send_error(gint code, GError *e) {
		EXTRA_ASSERT(!req_ctx->final_sent);
		EXTRA_ASSERT(e != NULL);
		EXTRA_ASSERT(body == NULL);
		if (e->code == CODE_REDIRECT)
			_subject ("e=(%d) redirect to %s", e->code, e->message);
		else
			_subject ("e=(%d) %s", e->code, e->message);
		if (code)
			e->code = code;
		if (CODE_IS_NETWORK_ERROR(e->code))
			e->code = CODE_PROXY_ERROR;
		else if (CODE_IS_OK(e->code) || CODE_IS_TEMP(e->code))
			e->code = CODE_INTERNAL_ERROR;
		_send_reply(e->code, e->message);
		g_clear_error(&e);
	}
	void _register_cnx_data(const gchar *key, gpointer data,
			GDestroyNotify cleanup) {
		EXTRA_ASSERT(key != NULL);
		_ctx_store_cnx_data(req_ctx->clt_ctx, key, data, cleanup);
	}
	void _forget_cnx_data(const gchar *key) {
		EXTRA_ASSERT(key != NULL);
		_ctx_forget_cnx_data(req_ctx->clt_ctx, key);
	}
	gpointer _get_cnx_data(const gchar *key) {
		EXTRA_ASSERT(key != NULL);
		return _ctx_get_cnx_data(req_ctx->clt_ctx, key);
	}

	const gint64 now = req_ctx->tv_parsed;

	/* reply data */
	ctx.add_header = _add_header;
	ctx.add_body = _add_body;
	ctx.send_reply = _send_reply;
	ctx.send_error = _send_error;
	ctx.subject = _subject;
	ctx.register_cnx_data = _register_cnx_data;
	ctx.forget_cnx_data = _forget_cnx_data;
	ctx.get_cnx_data = _get_cnx_data;
	ctx.no_access = _no_access;
	/* request data */
	ctx.client = req_ctx->client;
	ctx.request = req_ctx->request;
	ctx.deadline = now + sqlx_request_max_delay_start;

	/* Patch the deadline with a potential max delay in the request itself */
	gchar tostr[32] = {};
	if (metautils_message_extract_string_noerror(req_ctx->request,
				NAME_MSGKEY_TIMEOUT, tostr, sizeof(tostr))) {
		gint64 to = 0;
		if (oio_str_is_number(tostr, &to) && to > 0) {
			const gint64 req_deadline = now + to;
			ctx.deadline = MIN(ctx.deadline, req_deadline);
		}
	}

	/* Ugly quirk: it is currently too expansive to alter all the calls to
	 * the meta2 backend, especially right now while we are writing this
	 * comment in the 4.x branch. There is currently no support of a single
	 * context with all the common open args, in 4.x, while there is one in
	 * the 'master' branch. */
	oio_ext_set_deadline(ctx.deadline);

	gboolean rc = FALSE;
	if (req_ctx->tv_start < OLDEST(now, meta_queue_max_delay)) {
		/* check the request wasn't queued for too long in regard to
		 * the max time allowed in the queue (not the deadline!) */
		gchar msg[128] = "";
		g_snprintf(msg, sizeof(msg),
				"Queued for too long (%" G_GINT64_FORMAT "ms)",
				(now - req_ctx->tv_start) / G_TIME_SPAN_MILLISECOND);
		rc = _client_reply_fixed(req_ctx, CODE_GATEWAY_TIMEOUT, msg);
		_notify_request(req_ctx, gq_count_overloaded, gq_time_overloaded);
	} else {
		struct gridd_request_handler_s *hdl =
			g_tree_lookup(req_ctx->disp->tree_requests, req_ctx->reqname);
		if (!hdl) {
			rc = _client_reply_fixed(req_ctx, CODE_NOT_FOUND, "No handler found");
			_notify_request(req_ctx, gq_count_unexpected, gq_time_unexpected);
		} else {
			EXTRA_ASSERT(hdl->handler != NULL);
			if (hdl->hdata != &_local_variable
					&& !grid_daemon_is_io_ok(req_ctx->disp)) {
				rc = _client_reply_fixed(req_ctx, CODE_UNAVAILABLE, "IO errors reported");
				_notify_request(req_ctx, gq_count_ioerror, gq_time_ioerror);
			} else {
				rc = hdl->handler(&ctx, hdl->gdata, hdl->hdata);
				_notify_request(req_ctx, hdl->stat_name_req, hdl->stat_name_time);
			}
		}
	}

	EXTRA_ASSERT(body == NULL);
	if (headers)
		g_hash_table_destroy(headers);
	return rc;
}

static gchar *
_request_get_cid (MESSAGE request)
{
	GError *err;
	container_id_t cid;
	gchar strcid[STRLEN_CONTAINERID];

	err = metautils_message_extract_cid(request, NAME_MSGKEY_CONTAINERID, &cid);
	if (!err) {
		oio_str_bin2hex (cid, sizeof(container_id_t), strcid, sizeof(strcid));
		return g_strdup(strcid);
	}
	g_clear_error(&err);

	gchar *out = metautils_message_extract_string_copy (request, NAME_MSGKEY_BASENAME);
	if (out) {
		gchar *p = strchr(out, '.');
		if (p) *p = '\0';
		return out;
	}
	g_clear_error (&err);

	return NULL;
}

static gboolean
_client_manage_l4v(struct network_client_s *client, GByteArray *gba)
{
	gchar hexid[65];
	struct req_ctx_s req_ctx = {0};
	gboolean rc = FALSE;
	GError *err = NULL;

	EXTRA_ASSERT(gba != NULL);
	EXTRA_ASSERT(client != NULL);

	req_ctx.client = client;
	req_ctx.transport = &(client->transport);
	req_ctx.clt_ctx = req_ctx.transport->client_context;
	req_ctx.disp = req_ctx.clt_ctx->dispatcher;

	MESSAGE request = message_unmarshall(gba->data, gba->len, &err);

	// take the encoding into account
	req_ctx.tv_start = client->time.evt_in;
	req_ctx.tv_parsed = oio_ext_monotonic_time ();

	if (!request) {
		struct log_item_s item;
		item.req_ctx = &req_ctx;
		item.code = 400;
		item.msg = "Malformed ASN.1/BER Message";
		item.out_len = 0;
		network_client_log_access(&item);
		GRID_INFO("fd=%d ASN.1 decoder error: (%d) %s",
				client->fd, err->code, err->message);
		goto label_exit;
	}

	req_ctx.request = request;
	req_ctx.reqname = _request_get_name(request);
	req_ctx.uid = _request_get_cid(request);
	req_ctx.reqid = _req_get_ID(request, hexid, sizeof(hexid));
	oio_ext_set_reqid(req_ctx.reqid);
	rc = TRUE;

	/* TODO check the socket is still active, specially if it seems old (~long
	 * time spent in the queue). */

	/* check the request is well formed */
	if (!req_ctx.reqname) {
		_client_reply_fixed(&req_ctx, CODE_BAD_REQUEST, "Invalid/No request name");
		goto label_exit;
	}

	GRID_TRACE("fd=%d ACCESS [%s]", client->fd, hashstr_str(req_ctx.reqname));

	rc = _client_call_handler(&req_ctx);

	if (!req_ctx.final_sent) {
		_client_reply_fixed(&req_ctx, CODE_INTERNAL_ERROR, "BUG : no reply sent");
		rc = FALSE;
	}

label_exit:
	metautils_message_destroy(request);
	if (err)
		g_clear_error(&err);
	if (req_ctx.reqname)
		g_free(req_ctx.reqname);
	oio_str_clean(&req_ctx.subject);
	oio_str_clean(&req_ctx.uid);
	memset(&req_ctx, 0, sizeof(req_ctx));
	oio_ext_set_reqid (NULL);
	return rc;
}

/* -------------------------------------------------------------------------- */

static gboolean
_stats_runner(gpointer k, gpointer v, gpointer u)
{
	(void) v;
	g_byte_array_append((GByteArray*)u, (guint8*)hashstr_str(k),
			(guint) hashstr_len(k));
	g_byte_array_append((GByteArray*)u, (guint8*)"\n", 1);
	return FALSE;
}

static gboolean
dispatch_LISTHANDLERS(struct gridd_reply_ctx_s *reply,
		gpointer gdata UNUSED, gpointer hdata UNUSED)
{
	GByteArray *body = g_byte_array_sized_new(256);
	g_tree_foreach(reply->client->transport.client_context->dispatcher->tree_requests,
			_stats_runner, body);
	reply->add_body(body);
	reply->no_access();
	reply->send_reply(CODE_FINAL_OK, "OK");
	return TRUE;
}

static gboolean
dispatch_LEAN(struct gridd_reply_ctx_s *reply,
		gpointer gdata UNUSED, gpointer hdata UNUSED)
{
<<<<<<< HEAD
	malloc_trim (malloc_trim_size_ondemand);
	g_thread_pool_stop_unused_threads();
	reply->send_reply(CODE_FINAL_OK, "OK");
=======
	gchar buf[128] = "Freed:";

	if (metautils_message_extract_flag (reply->request, "LIBC", FALSE)) {
		if (malloc_trim (malloc_trim_size_ondemand))
			g_strlcat (buf, " malloc-heap", sizeof(buf));
	}

	if (metautils_message_extract_flag (reply->request, "THREADS", FALSE)) {
		g_thread_pool_stop_unused_threads ();
		g_strlcat (buf, " idle-threads", sizeof(buf));
	}

	if (buf[strlen(buf)-1] != ':')
		g_strlcat (buf, " nothing", sizeof(buf));

	reply->send_reply(CODE_FINAL_OK, buf);
>>>>>>> 0bdaa942
	return TRUE;
}

static gboolean
dispatch_PING(struct gridd_reply_ctx_s *reply,
		gpointer gdata UNUSED, gpointer hdata UNUSED)
{
	reply->no_access();
	reply->send_reply(CODE_FINAL_OK, "OK");
	return TRUE;
}

static gboolean
dispatch_KILL(struct gridd_reply_ctx_s *reply,
		gpointer gdata UNUSED, gpointer hdata UNUSED)
{
	if (reply->client->server->abort_allowed) {
		abort();
		reply->send_reply(CODE_FINAL_OK, "OK");
	} else {
		reply->send_reply(CODE_NOT_ALLOWED, "abort disabled");
	}
	return TRUE;
}

static gboolean
dispatch_SETCFG(struct gridd_reply_ctx_s *reply,
		gpointer gdata UNUSED, gpointer hdata UNUSED)
{
	gsize length = 0;
	void *body = metautils_message_get_BODY(reply->request, &length);

	json_object *jbody = NULL;
	GError *err = JSON_parse_buffer(body, length, &jbody);
	if (err) {
		reply->send_error(0, err);
	} else {
		if (!json_object_is_type(jbody, json_type_object))
			reply->send_error(0, BADREQ("Object argument expected"));
		else if (json_object_object_length(jbody) <= 0)
			reply->send_error(0, BADREQ("Empty object argument"));
		else {
			json_object_object_foreach(jbody, k, jv) {
				oio_var_value_one(k, json_object_get_string(jv));
			}
			reply->send_reply(CODE_FINAL_OK, "OK");
		}
	}

	if (jbody)
		json_object_put (jbody);
	return TRUE;
}

static gboolean
dispatch_GETCFG(struct gridd_reply_ctx_s *reply,
		gpointer gdata UNUSED, gpointer hdata UNUSED)
{
	GString *gstr = oio_var_list_as_json();
	reply->add_body(g_bytes_unref_to_array(g_string_free_to_bytes(gstr)));
	reply->send_reply(CODE_FINAL_OK, "OK");
	return TRUE;
}

static gboolean
dispatch_REDIRECT(struct gridd_reply_ctx_s *reply,
		gpointer gdata UNUSED, gpointer hdata UNUSED)
{
	gchar **endpoints = network_server_endpoints(reply->client->server);
	reply->send_error(0, NEWERROR(CODE_REDIRECT, "%s", endpoints[0]));
	g_strfreev(endpoints);
	return TRUE;
}

#define VOLPREFIX "config volume="

static gboolean
dispatch_STATS(struct gridd_reply_ctx_s *reply,
		gpointer gdata UNUSED, gpointer hdata UNUSED)
{
	GArray *array = network_server_stat_getall(reply->client->server);
	// Rough estimate, will be automatically resized if needed
	GByteArray *body = g_byte_array_sized_new(array->len * 32);
	for (guint i = 0; i < array->len; ++i) {
		struct server_stat_s *st = &g_array_index(
				array, struct server_stat_s, i);
		gchar tmp[256];
		gsize len = g_snprintf(tmp, sizeof(tmp), "%s=%"G_GUINT64_FORMAT"\n",
				g_quark_to_string(st->which), st->value);
		g_byte_array_append(body, (guint8*)tmp, len);
	}
	g_array_free(array, TRUE);

	if (oio_server_volume) {
		g_byte_array_append (body,
				(guint8*)VOLPREFIX, sizeof(VOLPREFIX)-1);
		g_byte_array_append (body,
				(guint8*)oio_server_volume, strlen(oio_server_volume));
	}

	reply->no_access();
	reply->add_body(body);
	reply->send_reply(CODE_FINAL_OK, "OK");
	return TRUE;
}

static gboolean
dispatch_VERSION(struct gridd_reply_ctx_s *reply,
		gpointer gdata UNUSED, gpointer hdata UNUSED)
{
	reply->no_access();
	reply->add_body(metautils_gba_from_string(OIOSDS_PROJECT_VERSION));
	reply->send_reply(CODE_FINAL_OK, "OK");
	return TRUE;
}

const struct gridd_request_descr_s*
gridd_get_common_requests(void)
{
	/* The marker is used to detect local low-level handlers */
	static struct gridd_request_descr_s descriptions[] = {
		/* ping mustwill fail because of I/O errors */
		{"REQ_PING",      dispatch_PING,          NULL},
		{"REQ_STATS",     dispatch_STATS,         NULL},
		{"REQ_VERSION",   dispatch_VERSION,       &_local_variable},
		{"REQ_HANDLERS",  dispatch_LISTHANDLERS,  &_local_variable},
		{"REQ_GETCFG",    dispatch_GETCFG,        &_local_variable},
		{"REQ_SETCFG",    dispatch_SETCFG,        &_local_variable},
		{"REQ_REDIRECT",  dispatch_REDIRECT,      &_local_variable},
		{"REQ_LEAN",      dispatch_LEAN,          &_local_variable},
		{"REQ_KILL",      dispatch_KILL,          &_local_variable},
		{NULL, NULL, NULL}
	};

	return descriptions;
}

void
grid_daemon_bind_host(struct network_server_s *server, const gchar *url,
		struct gridd_request_dispatcher_s *dispatcher)
{
	EXTRA_ASSERT(server != NULL);
	EXTRA_ASSERT(url != NULL);
	EXTRA_ASSERT(dispatcher != NULL);

	/* register all the requests handlers so that those never hit by request
	 * have zored stats (instead of just being absent) */
	gboolean _traverser(gpointer k, gpointer v, gpointer u) {
		(void) k; (void) u;
		struct gridd_request_handler_s *h = (struct gridd_request_handler_s*) v;
		network_server_stat_push2 (server, FALSE,
				h->stat_name_req, 0, h->stat_name_time, 0);
		return FALSE;
	}
	g_tree_foreach (dispatcher->tree_requests, _traverser, NULL);
	network_server_stat_push4 (server, FALSE,
			gq_count_all, 0, gq_count_unexpected, 0,
			gq_time_all, 0, gq_time_unexpected, 0);

	network_server_bind_host_lowlatency(server, url, dispatcher,
			(network_transport_factory)transport_gridd_factory);
}

void
grid_daemon_notify_io_status(
		struct gridd_request_dispatcher_s *disp, gboolean ok)
{
	EXTRA_ASSERT(disp != NULL);
	if (ok) {
		disp->last_io_success = oio_ext_monotonic_time();
	} else {
		disp->last_io_error = oio_ext_monotonic_time();
	}
}

gboolean
grid_daemon_is_io_ok(struct gridd_request_dispatcher_s *disp)
{
	EXTRA_ASSERT(disp != NULL);

	/* Never touched -> OK */
	if (!disp->last_io_error && !disp->last_io_success)
		return TRUE;

	/* The most recent activity is an error -> KO */
	if (disp->last_io_error > disp->last_io_success)
		return FALSE;

	/* check the probe thread was not stalled */
	const gint64 now = oio_ext_monotonic_time();
	return disp->last_io_success > OLDEST(now, G_TIME_SPAN_MINUTE);
}<|MERGE_RESOLUTION|>--- conflicted
+++ resolved
@@ -832,28 +832,9 @@
 dispatch_LEAN(struct gridd_reply_ctx_s *reply,
 		gpointer gdata UNUSED, gpointer hdata UNUSED)
 {
-<<<<<<< HEAD
 	malloc_trim (malloc_trim_size_ondemand);
 	g_thread_pool_stop_unused_threads();
 	reply->send_reply(CODE_FINAL_OK, "OK");
-=======
-	gchar buf[128] = "Freed:";
-
-	if (metautils_message_extract_flag (reply->request, "LIBC", FALSE)) {
-		if (malloc_trim (malloc_trim_size_ondemand))
-			g_strlcat (buf, " malloc-heap", sizeof(buf));
-	}
-
-	if (metautils_message_extract_flag (reply->request, "THREADS", FALSE)) {
-		g_thread_pool_stop_unused_threads ();
-		g_strlcat (buf, " idle-threads", sizeof(buf));
-	}
-
-	if (buf[strlen(buf)-1] != ':')
-		g_strlcat (buf, " nothing", sizeof(buf));
-
-	reply->send_reply(CODE_FINAL_OK, buf);
->>>>>>> 0bdaa942
 	return TRUE;
 }
 
