--- conflicted
+++ resolved
@@ -21,7 +21,7 @@
 
 /* Version started to be defined in June, 2016. Version prior to 20160600
  * have no ABI incompatibilities. */
-#define OIO_SDS_VERSION 20160603
+#define OIO_SDS_VERSION 20160604
 
 #ifdef __cplusplus
 extern "C" {
@@ -232,29 +232,27 @@
 	/* should the data be appended to the content in place */
 	unsigned int append : 1;
 
+	/* Do a partial upload */
+	unsigned int partial : 1;
+
 	/* output variable: how many bytes have been uploaded */
 	size_t out_size;
 
 	/* Optional: the unique content name */
 	const char *content_id;
 
-<<<<<<< HEAD
+	/* NULL-terminated array of property keys and values */
 	const char * const * properties;
-=======
-	/* NULL-terminated array of property keys and values */
-	char **properties;
-
-	/* Do a partial upload */
-	int partial;
+
 	/* Position of the first metachunk that is to be modified */
 	int meta_pos;
+
 	/* Offset of the first byte of the metachunk, relative to the
 	 * beginning of the content, used to check write alignment. */
 	size_t offset;
->>>>>>> 78ae5382
-};
-
-#define OIO_SDS_UPLOAD_DST_INIT {NULL,0,0,0,NULL,NULL}
+};
+
+#define OIO_SDS_UPLOAD_DST_INIT {NULL, 0, 0, 0, 0, NULL, NULL, 0, 0}
 
 /* "Female" upload API
  * The sequence is managed by the caller: an upload context has to be
@@ -412,6 +410,7 @@
 /* Get properties of a file: fct function will be called for each k,v couple */
 struct oio_error_s* oio_sds_get_content_properties (struct oio_sds_s *sds,
 		struct oio_url_s *url, on_element_f fct, void* ctx);
+
 /*Set properties of a file with the val values */
 struct oio_error_s* oio_sds_set_content_properties(struct oio_sds_s *sds,
 		struct oio_url_s *url, const char * const *val);
@@ -419,6 +418,7 @@
 /* Get properties of a container: fct function will be called for each k,v couple */
 struct oio_error_s* oio_sds_get_container_properties (struct oio_sds_s *sds,
 		struct oio_url_s *url, on_element_f fct, void* ctx);
+
 /*Set properties of a file with the val values */
 struct oio_error_s* oio_sds_set_container_properties(struct oio_sds_s *sds,
 		struct oio_url_s *url, const char * const *val);
