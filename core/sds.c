/*
OpenIO SDS core library
Copyright (C) 2015 OpenIO, original work as part of OpenIO Software Defined Storage

This library is free software; you can redistribute it and/or
modify it under the terms of the GNU Lesser General Public
License as published by the Free Software Foundation; either
version 3.0 of the License, or (at your option) any later version.

This library is distributed in the hope that it will be useful,
but WITHOUT ANY WARRANTY; without even the implied warranty of
MERCHANTABILITY or FITNESS FOR A PARTICULAR PURPOSE.  See the GNU
Lesser General Public License for more details.

You should have received a copy of the GNU Lesser General Public
License along with this library.
*/

#include <stdlib.h>
#include <string.h>
#include <errno.h>
#include <fcntl.h>
#include <unistd.h>
#include <sys/types.h>
#include <sys/stat.h>

#include <glib.h>
#include <json.h>
#include <curl/curl.h>
#include <curl/curlver.h>

#include "oio_core.h"
#include "oio_sds.h"
#include "oiostr.h"

#include "http_put.h"
#include "http_internals.h"
#include "internals.h"

#include <metautils/lib/metautils.h>
#include <metautils/lib/storage_policy.h>

unsigned int oio_sds_version (void) { return OIO_SDS_VERSION; }

struct oio_sds_s
{
	gchar *session_id;
	gchar *ns;
	gchar *proxy;
	gchar *proxy_local;
	gchar *ecd;  // Erasure Coding Daemon
	struct {
		int proxy;
		int rawx;
	} timeout;
	gboolean sync_after_download;
	gchar *auth_token;
	CURL *h;
};

struct oio_error_s;
struct oio_url_s;

static CURL *
_get_proxy_handle (struct oio_sds_s *sds)
{
	CURL *h = _curl_get_handle_proxy ();
#if (LIBCURL_VERSION_MAJOR > 7) || ((LIBCURL_VERSION_MAJOR == 7) && (LIBCURL_VERSION_MINOR >= 40))
	if (sds->proxy_local)
		curl_easy_setopt (h, CURLOPT_UNIX_SOCKET_PATH, sds->proxy_local);
#else
	(void) sds;
#endif
	return h;
}

/* Chunk parsing helpers (JSON) --------------------------------------------- */

struct chunk_position_s
{
	guint meta;
	guint intra;
};

struct chunk_s
{
	struct chunk_position_s position;
	gsize size;
	gchar hexhash[STRLEN_CHUNKHASH];
	guint32 score;
	gchar url[1];
};

struct metachunk_s
{
	guint meta;
	/* size of the original content's segment */
	gsize size;
	/* offset in the original segment */
	gsize offset;
	GSList *chunks;
};

static gint
_compare_chunks (const struct chunk_s *c0, const struct chunk_s *c1)
{
	g_assert(c0 != NULL && c1 != NULL);
	int c = CMP(c0->position.meta, c1->position.meta);
	if (c) return c;
	c = CMP(c0->position.intra, c1->position.intra);
	if (c) return c;
	return CMP(c0->score, c1->score);
}

static void
_metachunk_clean (struct metachunk_s *mc)
{
	if (!mc)
		return;
	g_slist_free (mc->chunks);
	g_free (mc);
}

static void
_metachunk_cleanv (struct metachunk_s **tab)
{
	if (!tab)
		return;
	for (struct metachunk_s **p=tab; *p ;++p)
		_metachunk_clean (*p);
	g_free (tab);
}

static struct chunk_s *
_load_one_chunk (struct json_object *jurl, struct json_object *jsize,
		struct json_object *jpos, struct json_object *jscore)
{
	const char *s = json_object_get_string(jurl);
	struct chunk_s *result = g_malloc0 (sizeof(struct chunk_s) + strlen(s));
	strcpy (result->url, s);
	result->size = json_object_get_int64(jsize);
	if (jscore != NULL)
		result->score = (gint32)json_object_get_int64(jscore);
	s = json_object_get_string(jpos);

	result->position.meta = atoi(s);
	if (NULL != (s = strchr(s, '.')))
		result->position.intra = atoi(s+1);
	return result;
}

static const char *
_chunk_pack_position (const struct chunk_s *c, gchar *buf, gsize len)
{
	g_snprintf (buf, len, "%u.%u", c->position.meta, c->position.intra);
	return buf;
}

static void
_chunks_pack (GString *gs, GSList *chunks)
{
	gchar strpos[32];

	g_string_append (gs, "[");
	for (GSList *l=chunks; l ;l=l->next) {
		struct chunk_s *c = l->data;
		if (gs->str[gs->len - 1] != '[')
			g_string_append_c (gs, ',');
		_chunk_pack_position (c, strpos, sizeof(strpos));
		g_string_append_printf (gs,
				"{\"url\":\"%s\","
				"\"size\":%"G_GSIZE_FORMAT","
				"\"pos\":\"%s\","
				"\"hash\":\"%s\"}",
				c->url, c->size, strpos, c->hexhash);
	}
	g_string_append (gs, "]");
}

static GError *
_chunks_load (GSList **out, struct json_object *jtab)
{
	GSList *chunks = NULL;
	GError *err = NULL;

	for (int i=json_object_array_length(jtab); i>0 && !err ;i--) {
		struct json_object *jurl = NULL, *jpos = NULL, *jsize = NULL,
				*jhash = NULL, *jscore = NULL;
		struct oio_ext_json_mapping_s m[] = {
			{"url",   &jurl,   json_type_string, 1},
			{"pos",   &jpos,   json_type_string, 1},
			{"size",  &jsize,  json_type_int,    1},
			{"hash",  &jhash,  json_type_string, 1},
			{"score", &jscore, json_type_int,    0},
			{NULL,NULL,0,0}
		};
		err = oio_ext_extract_json (json_object_array_get_idx (jtab, i-1), m);
		if (err) continue;

		const char *h = json_object_get_string(jhash);
		if (!oio_str_ishexa(h, 2*sizeof(chunk_hash_t)))
			err = NEWERROR(0, "JSON: invalid chunk hash: not hexa of %"G_GSIZE_FORMAT,
					2*sizeof(chunk_hash_t));
		else {
			struct chunk_s *c = _load_one_chunk(jurl, jsize, jpos, jscore);
			g_strlcpy (c->hexhash, h, sizeof(c->hexhash));
			oio_str_upper(c->hexhash);
			chunks = g_slist_prepend (chunks, c);
		}
	}

	if (!err)
		*out = g_slist_reverse (chunks);
	else
		g_slist_free_full (chunks, g_free);
	return err;
}

static int
_chunk_method_needs_ecd(const char *chunk_method)
{
	return oio_str_prefixed(chunk_method, STGPOL_DSPREFIX_BACKBLAZE, "/") ||
			oio_str_prefixed(chunk_method, STGPOL_DSPREFIX_EC, "/");
}

static guint
_get_meta_bound (GSList *lchunks)
{
	if (!lchunks)
		return 0;
	guint highest_meta = 0;
	for (GSList *l=lchunks; l ;l=l->next) {
		struct chunk_s *c = l->data;
		highest_meta = MAX(highest_meta, c->position.meta);
	}
	return highest_meta + 1;
}

static GError *
_organize_chunks (GSList *lchunks, struct metachunk_s ***result)
{
	*result = NULL;

	if (!lchunks)
		return NEWERROR(CODE_INTERNAL_ERROR, "No chunk received");
	const guint meta_bound = _get_meta_bound (lchunks);

	/* build the metachunk */
	struct metachunk_s **out = g_malloc0 ((meta_bound+1) * sizeof(void*));
	for (guint i=0; i<meta_bound ;++i) {
		out[i] = g_malloc0 (sizeof(struct metachunk_s));
		out[i]->meta = i;
	}
	for (GSList *l=lchunks; l ;l=l->next) {
		struct chunk_s *c = l->data;
		guint i = c->position.meta;
		out[i]->chunks = g_slist_insert_sorted(out[i]->chunks, c,
				(GCompareFunc)_compare_chunks);
	}

	/* check the sequence of metachunks has no gap. In addition we
	 * apply a shuffling of the chunks to avoid preferring always the
	 * same 'first' chunk returned by the proxy. */
	for (guint i=0; i<meta_bound ;++i) {
		if (!out[i]->chunks) {
			_metachunk_cleanv (out);
			return NEWERROR (0, "Invalid chunk sequence: gap found at [%u]", i);
		}
		if (!oio_sds_no_shuffle)
			out[i]->chunks = oio_ext_gslist_shuffle (out[i]->chunks);
	}

	/* Compute each metachunk's size */
	for (guint i=0; i<meta_bound ;++i) {
		/* Even with EC, the value of the 'chunk_size' attribute stored with each
		 * chunk is the size of the metachunk. */
		out[i]->size = ((struct chunk_s*)(out[i]->chunks->data))->size;
	}

	/* Compute each metachunk's offset in the main content */
	gint64 offset = 0;
	for (guint i=0; i<meta_bound ;++i) {
		out[i]->offset = offset;
		offset += out[i]->size;
	}

	*result = out;
	return NULL;
}

/* Logging helpers ---------------------------------------------------------- */

void
oio_log_to_syslog (void)
{
	oio_log_lazy_init ();
	g_log_set_default_handler(oio_log_syslog, NULL);
}

void
oio_log_to_stderr (void)
{
	oio_log_lazy_init ();
	g_log_set_default_handler (oio_log_stderr, NULL);
}

void
oio_log_more (void)
{
	oio_log_lazy_init ();
	oio_log_verbose_default ();
}

void
oio_log_nothing (void)
{
	oio_log_lazy_init ();
	oio_log_quiet ();
}

/* error management --------------------------------------------------------- */

void
oio_error_free (struct oio_error_s *e)
{
	if (!e) return;
	g_error_free ((GError*)e);
}

void
oio_error_pfree (struct oio_error_s **pe)
{
	if (!pe || !*pe) return;
	oio_error_free (*pe);
	*pe = NULL;
}

int
oio_error_code (const struct oio_error_s *e)
{
	if (!e) return 0;
	return ((GError*)e)->code;
}

const char *
oio_error_message (const struct oio_error_s *e)
{
	if (!e) return "?";
	return ((GError*)e)->message;
}

/* client management -------------------------------------------------------- */

struct oio_error_s *
oio_sds_init (struct oio_sds_s **out, const char *ns)
{
	if (!out)
		return (struct oio_error_s*) BADREQ("Invalid argument");
	if (!ns)
		return (struct oio_error_s*) BADREQ("No namespace");

	oio_ext_set_random_reqid ();
	oio_log_lazy_init ();

	g_assert (out != NULL);
	g_assert (ns != NULL);
	*out = SLICE_NEW0 (struct oio_sds_s);
	(*out)->session_id = g_strdup(oio_ext_get_reqid());
	(*out)->ns = g_strdup (ns);
	(*out)->proxy_local = oio_cfg_get_proxylocal (ns);
	(*out)->proxy = oio_cfg_get_proxy_containers (ns);
	(*out)->ecd = oio_cfg_get_ecd(ns);
	(*out)->sync_after_download = TRUE;
	(*out)->h = _get_proxy_handle (*out);
	return NULL;
}

void
oio_sds_free (struct oio_sds_s *sds)
{
	if (!sds) return;
	oio_str_clean (&sds->session_id);
	oio_str_clean (&sds->ns);
	oio_str_clean (&sds->proxy);
	oio_str_clean (&sds->proxy_local);
	oio_str_clean(&sds->ecd);
	if (sds->h)
		curl_easy_cleanup (sds->h);
	SLICE_FREE (struct oio_sds_s, sds);
}

void
oio_sds_pfree (struct oio_sds_s **psds)
{
	if (!psds) return;
	oio_sds_free (*psds);
	*psds = NULL;
}

int
oio_sds_configure (struct oio_sds_s *sds, enum oio_sds_config_e what,
		void *pv, unsigned int vlen)
{
	if (!sds || !pv)
		return EFAULT;
	switch (what) {
		case OIOSDS_CFG_TIMEOUT_PROXY:
			if (vlen != sizeof(int))
				return EINVAL;
			sds->timeout.proxy = *(int*)pv;
			return 0;
		case OIOSDS_CFG_TIMEOUT_RAWX:
			if (vlen != sizeof(int))
				return EINVAL;
			sds->timeout.rawx = *(int*)pv;
			return 0;
		case OIOSDS_CFG_FLAG_SYNCATDOWNLOAD:
			if (vlen != sizeof(int))
				return EINVAL;
			sds->sync_after_download = BOOL(*(int*)pv);
			return 0;
		default:
			return EBADSLT;
	}
}


/* Create / destroy --------------------------------------------------------- */

struct oio_error_s*
oio_sds_create (struct oio_sds_s *sds, struct oio_url_s *url)
{
	GError *err = oio_proxy_call_container_create(sds->h, url);
	return (struct oio_error_s *) err;
}


/* Download ----------------------------------------------------------------- */

struct _download_ctx_s
{
	struct oio_sds_s *sds;
	struct oio_sds_dl_src_s *src;
	struct oio_sds_dl_dst_s *dst;
	char *chunk_method;

	struct metachunk_s **metachunks;
	GSList *chunks;
};

static void
_dl_debug (const char *caller, struct oio_sds_dl_src_s *src,
		struct oio_sds_dl_dst_s *dst)
{
	if (!GRID_DEBUG_ENABLED())
		return;
	GString *out = g_string_new("");

	g_string_append_printf (out, "SRC{%s", oio_url_get(src->url, OIOURL_WHOLE));
	if (src->ranges && src->ranges[0]) {
		g_string_append (out, ",[");
		for (struct oio_sds_dl_range_s **p=src->ranges; *p ;++p)
			g_string_append_printf (out,
					"[%"G_GSIZE_FORMAT",%"G_GSIZE_FORMAT"]",
					(*p)->offset, (*p)->size);
		g_string_append (out, "]}");
	}

	g_string_append (out, " -> ");

	if (dst->type == OIO_DL_DST_FILE)
		g_string_append_printf (out, "DST{FILE,%s}", dst->data.file.path);
	else if (dst->type == OIO_DL_DST_BUFFER)
		g_string_append_printf (out, "DST{BUFF,%"G_GSIZE_FORMAT"}", dst->data.buffer.length);
	else
		g_string_append_printf (out, "DST{HOOK,[%p,%p]}", dst->data.hook.cb, dst->data.hook.ctx);

	GRID_DEBUG("%s (%s)", caller, out->str);
	g_string_free (out, TRUE);
}

/* The range is relative to the chunk */
static GError *
_download_range_from_chunk (struct _download_ctx_s *dl,
		const struct oio_sds_dl_range_s *range, const char *c0_url,
		const char const **headers_opt, size_t *p_nbread)
{
	size_t _write_wrapper (char *data, size_t s, size_t n, void *ignored) {
		(void) ignored;
		size_t total = s*n;
		if (total + *p_nbread > range->size) {
			GRID_WARN("server gave us more data than expected (%zu/%zu)",
					total, (size_t)(range->size - *p_nbread));
			total = range->size - *p_nbread;
		}
		/* TODO compute a MD5SUM */
		int sent = dl->dst->data.hook.cb(dl->dst->data.hook.ctx,
				(const unsigned char*)data, total);
		*p_nbread += sent;
		if ((size_t)sent == total) {
			GRID_TRACE("user callback managed %"G_GSIZE_FORMAT" bytes", total);
			return s*n;  // Make libcurl think we read the whole buffer
		} else {
			GRID_WARN("user callback failed: %d/%zu bytes sent", sent, total);
			return sent;
		}
	}

	GError *err = NULL;
	gchar str_range[64];

	g_snprintf (str_range, sizeof(str_range),
			"bytes=%"G_GSIZE_FORMAT"-%"G_GSIZE_FORMAT,
			range->offset, range->offset + range->size - 1);

	GRID_DEBUG ("%s Range:%s %s", __FUNCTION__,
			str_range, c0_url);

	CURL *h = _curl_get_handle_blob ();
	struct oio_headers_s headers = {NULL,NULL};
	oio_headers_common (&headers);
	oio_headers_add (&headers, "Range", str_range);
	for (; headers_opt && headers_opt[0] && headers_opt[1]; headers_opt += 2) {
		oio_headers_add(&headers, g_strdup(headers_opt[0]),
				g_strdup(headers_opt[1]));
	}
	curl_easy_setopt (h, CURLOPT_HTTPHEADER, headers.headers);
	curl_easy_setopt (h, CURLOPT_CUSTOMREQUEST, "GET");
	curl_easy_setopt (h, CURLOPT_URL, c0_url);
	curl_easy_setopt (h, CURLOPT_WRITEFUNCTION, _write_wrapper);
	curl_easy_setopt (h, CURLOPT_WRITEDATA, dl->dst->data.hook.ctx);

	CURLcode rc = curl_easy_perform (h);
	if (rc != CURLE_OK) {
		err = NEWERROR(0, "CURL: download error [%s]: (%d) %s", c0_url,
				rc, curl_easy_strerror(rc));
	} else {
		long code = 0;
		rc = curl_easy_getinfo (h, CURLINFO_RESPONSE_CODE, &code);
		if (2 != (code/100))
			err = NEWERROR(0, "Download: (%ld)", code);
	}

	curl_easy_cleanup (h);
	oio_headers_clear (&headers);
	return err;
}

/* the range is relative to the segment of the metachunk
 * Until there are available chunks, take the next chunk (they are equally
 * capable replicas) and attempt a read. */
static GError *
_download_range_from_metachunk_replicated (struct _download_ctx_s *dl,
		const struct oio_sds_dl_range_s *range, struct metachunk_s *meta)
{
	GRID_DEBUG("%s", __FUNCTION__);
	struct oio_sds_dl_range_s r0 = *range;
	GSList *tail_chunks = meta->chunks;

	while (r0.size > 0) {
		GRID_DEBUG("%s at %"G_GSIZE_FORMAT"+%"G_GSIZE_FORMAT,
				__FUNCTION__, r0.offset, r0.size);

		if (!tail_chunks)
			return NEWERROR (CODE_PLATFORM_ERROR, "Too many failures");
		struct chunk_s *chunk = tail_chunks->data;
		tail_chunks = tail_chunks->next;

		/* Attempt a read */
		size_t nbread = 0;
		GError *err = _download_range_from_chunk (dl, range,
				chunk->url, NULL, &nbread);
		g_assert (nbread <= r0.size);
		if (err) {
			/* TODO manage the error kind to allow a retry */
			return err;
		} else if (r0.size == G_MAXSIZE) {
			r0.size = 0;
		} else {
			r0.offset += nbread;
			r0.size -= nbread;
		}
	}

	return NULL;
}

static GError *
_download_range_from_metachunk_ec(struct _download_ctx_s *dl,
		const struct oio_sds_dl_range_s *range, struct metachunk_s *meta)
{
	GRID_DEBUG("%s", __FUNCTION__);
	struct oio_sds_dl_range_s r0 = *range;

	char url[128] = {0};
	g_snprintf(url, sizeof(url), "http://%s/", dl->sds->ecd);

	GPtrArray *headers = g_ptr_array_new_with_free_func(g_free);
	for (GSList *l = meta->chunks; l; l = l->next) {
		struct chunk_s *chunk = l->data;
		g_ptr_array_add(headers, g_strdup_printf("%schunk-%u",
					RAWX_HEADER_PREFIX, chunk->position.intra));
		g_ptr_array_add(headers, g_strdup(chunk->url));
	}
	g_ptr_array_add(headers, g_strdup(RAWX_HEADER_PREFIX"chunk-size"));
	g_ptr_array_add(headers, g_strdup_printf("%"G_GSIZE_FORMAT, meta->size));
	g_ptr_array_add(headers, g_strdup(RAWX_HEADER_PREFIX"content-chunk-method"));
	g_ptr_array_add(headers, g_strdup(dl->chunk_method));

	// FIXME: this should not be required
	g_ptr_array_add(headers, g_strdup(RAWX_HEADER_PREFIX"container-id"));
	g_ptr_array_add(headers, g_strdup(oio_url_get(dl->src->url, OIOURL_HEXID)));

	g_ptr_array_add(headers, NULL);

	while (r0.size > 0) {
		GRID_DEBUG("%s at %"G_GSIZE_FORMAT"+%"G_GSIZE_FORMAT,
				__FUNCTION__, r0.offset, r0.size);

		/* Attempt a read */
		size_t nbread = 0;
		GError *err = _download_range_from_chunk(dl, range, url,
				(const char**)headers->pdata, &nbread);
		g_assert (nbread <= r0.size);
		if (err) {
			/* TODO manage the error kind to allow a retry */
			g_ptr_array_free(headers, TRUE);
			return err;
		} else if (r0.size == G_MAXSIZE) {
			r0.size = 0;
		} else {
			r0.offset += nbread;
			r0.size -= nbread;
		}
	}

	g_ptr_array_free(headers, TRUE);
	return NULL;
}

/* The range is relative to the metachunk, not the whole content */
static GError *
_download_range_from_metachunk (struct _download_ctx_s *dl,
		struct oio_sds_dl_range_s *range, struct metachunk_s *meta)
{
	GRID_TRACE ("%s %"G_GSIZE_FORMAT"+%"G_GSIZE_FORMAT
			" from [%i] #=%u %"G_GSIZE_FORMAT"+%"G_GSIZE_FORMAT,
			__FUNCTION__, range->offset, range->size,
			meta->meta, g_slist_length (meta->chunks),
			meta->offset, meta->size);

	g_assert (meta->chunks != NULL);
	g_assert (range->offset < meta->size);
	g_assert (range->size <= meta->size);
	g_assert (range->offset + range->size <= meta->size);

	if (_chunk_method_needs_ecd(dl->chunk_method))
		return _download_range_from_metachunk_ec(dl, range, meta);
	return _download_range_from_metachunk_replicated (dl, range, meta);
}

/* The range is relative to the whole content */
static GError *
_download_range (struct _download_ctx_s *dl, struct oio_sds_dl_range_s *range)
{
	GRID_TRACE ("%s %"G_GSIZE_FORMAT"+%"G_GSIZE_FORMAT,
			__FUNCTION__, range->offset, range->size);

	struct oio_sds_dl_range_s r0 = *range;

	for (struct metachunk_s **p=dl->metachunks; *p ;++p) {
		if ((r0.offset >= (*p)->offset)
				&& (r0.offset < (*p)->offset + (*p)->size)) {
			struct oio_sds_dl_range_s r1;
			r1.offset = r0.offset - (*p)->offset;
			gsize maxsize = (*p)->size - r1.offset;
			r1.size = MIN(maxsize, r0.size);

			GError *err = _download_range_from_metachunk (dl, &r1, *p);
			if (NULL != err)
				return err;
			r0.offset += r1.size;
			r0.size -= r1.size;
		}
	}

	g_assert (r0.size == 0);
	g_assert (r0.offset == range->offset + range->size);
	return NULL;
}

static GError *
_download (struct _download_ctx_s *dl)
{
	g_assert (dl->dst->type == OIO_DL_DST_HOOK_SEQUENTIAL);
	struct oio_sds_dl_range_s **ranges = dl->src->ranges;
	struct oio_sds_dl_range_s range_auto = {0,0};
	struct oio_sds_dl_range_s *range_autov[2] = {&range_auto, NULL};

	/* Compute the total number of bytes in the content. We will need it for
	 * subsequent checks. */
	size_t total = 0;
	for (struct metachunk_s **p=dl->metachunks; *p ;++p)
		total += (*p)->size;
	GRID_TRACE2("computed size = %"G_GSIZE_FORMAT, total);

	/* validate the ranges do not point out of the content, or ensure at least
	 * a range is none is set. */
	if (dl->src->ranges && dl->src->ranges[0]) {
		for (struct oio_sds_dl_range_s **p=dl->src->ranges; *p ;++p) {
			if ((*p)->offset >= total)
				return NEWERROR (CODE_BAD_REQUEST, "Range not satisfiable");
			if ((*p)->size > total)
				return NEWERROR (CODE_BAD_REQUEST, "Range not satisfiable");
			if ((*p)->offset + (*p)->size > total)
				return NEWERROR (CODE_BAD_REQUEST, "Range not satisfiable");
		}
	} else {
		if (dl->dst->data.hook.length == (size_t)-1) {
			range_auto.size = total;
		} else {
			range_auto.size = MIN(dl->dst->data.hook.length, total);
		}
		dl->src->ranges = range_autov;
	}

	/* Ok, let's download each range sequentially */
	GError *err = NULL;
	for (struct oio_sds_dl_range_s **p=dl->src->ranges; *p ;++p) {
		if (NULL != (err = _download_range (dl, *p)))
			break;
	}

	/* restore the caller's ranges, then cleanup */
	dl->src->ranges = ranges;
	return err;
}

static int
_write_FILE (gpointer ctx, const guint8 *buf, gsize len)
{
	FILE *out = ctx;
	gsize total = 0;
	errno = 0;
	while (total < len) {
		if (ferror(out))
			break;
		size_t w = fwrite (buf, 1, len-total, out);
		total += w;
	}
	return total;
}

static struct oio_error_s*
_download_to_hook (struct oio_sds_s *sds, struct oio_sds_dl_src_s *src,
		struct oio_sds_dl_dst_s *dst)
{
	g_assert (dst->type == OIO_DL_DST_HOOK_SEQUENTIAL);
	dst->out_size = 0;
	if (!dst->data.hook.cb)
		return (struct oio_error_s*) NEWERROR (CODE_BAD_REQUEST, "Missing callback");
	_dl_debug (__FUNCTION__, src, dst);

	GError *err = NULL;

	char *chunk_method = NULL;
	GSList *chunks = NULL;
	GString *reply_body = g_string_new("");

	/* Get the beans */
	char **headers = NULL;
	err = oio_proxy_call_content_show (sds->h, src->url, reply_body,
			&headers);

	/* Parse the beans */
	if (!err) {
		GRID_TRACE("Body: %s", reply_body->str);
		struct json_tokener *tok = json_tokener_new ();
		struct json_object *jbody = json_tokener_parse_ex (tok,
				reply_body->str, reply_body->len);
		json_tokener_free (tok);
		if (!json_object_is_type(jbody, json_type_array)) {
			err = NEWERROR(0, "Invalid JSON from the OIO proxy");
		} else {
			if (NULL != (err = _chunks_load (&chunks, jbody))) {
				g_prefix_error (&err, "Parsing: ");
			} else {
				GRID_DEBUG("%s Got %u beans", __FUNCTION__,
						g_slist_length (chunks));
			}
		}
		json_object_put (jbody);

		for (char **header = headers; header && *header; header += 2) {
			if (!g_ascii_strcasecmp(*header, "content-meta-chunk-method")) {
				chunk_method = g_strdup(*(header+1));
				if (_chunk_method_needs_ecd(chunk_method)
						&& !(sds->ecd && sds->ecd[0])) {
					err = NEWERROR(CODE_NOT_IMPLEMENTED,
							"cannot download this without ecd");
				}
				break;
			}
		}
	}
	g_strfreev(headers);

	if (!err) {
		struct _download_ctx_s dl = {
			.sds = sds, .dst = dst, .src = src, .chunk_method = chunk_method,
			.metachunks = NULL, .chunks = chunks,
		};
		if (!(err = _organize_chunks(chunks, &dl.metachunks))) {
			g_assert (dl.metachunks != NULL);
			err = _download (&dl);
			_metachunk_cleanv (dl.metachunks);
		}
	}

	/* cleanup and exit */
	g_string_free (reply_body, TRUE);
	g_slist_free_full (chunks, g_free);
	g_free(chunk_method);
	return (struct oio_error_s*) err;
}

static struct oio_error_s*
_download_to_file (struct oio_sds_s *sds, struct oio_sds_dl_src_s *src,
		struct oio_sds_dl_dst_s *dst)
{
	int fd = -1;
	FILE *out = NULL;
	struct oio_error_s *err = NULL;

	_dl_debug (__FUNCTION__, src, dst);

	fd = open (dst->data.file.path, O_CREAT|O_EXCL|O_WRONLY, 0644);
	if (fd < 0) {
		err = (struct oio_error_s*) NEWERROR (CODE_INTERNAL_ERROR,
				"open() error: (%d) %s", errno, strerror(errno));
	} else {
		out = fdopen(fd, "a");
		if (out) {
			struct oio_sds_dl_dst_s snk0 = {
				.out_size = 0,
				.type = OIO_DL_DST_HOOK_SEQUENTIAL,
				.data = { .hook = {
					.cb = _write_FILE,
					.ctx = out,
					.length = (size_t)-1,
				} }
			};
			err = _download_to_hook (sds, src, &snk0);
			dst->out_size = snk0.out_size;
			fclose (out);
		}
		if (!err) {
			posix_fadvise (fd, 0, 0, POSIX_FADV_DONTNEED);
			if (sds->sync_after_download)
				fsync(fd);
		}
		close(fd);
	}
	return err;
}

static struct oio_error_s*
_download_to_buffer (struct oio_sds_s *sds, struct oio_sds_dl_src_s *src,
		struct oio_sds_dl_dst_s *dst)
{
	FILE *out = NULL;
	struct oio_error_s *err = NULL;

	_dl_debug (__FUNCTION__, src, dst);

	if (src->ranges != NULL && src->ranges[0] != NULL) {
		/* Validate all the range can fit into the buffer */
		size_t total = 0;
		for (struct oio_sds_dl_range_s **p=src->ranges; *p ;++p)
			total += (*p)->size;
		if (total > dst->data.buffer.length)
			return (struct oio_error_s*) NEWERROR (CODE_BAD_REQUEST,
					"Buffer too small for the specified ranges");
	} else {
		/* No range specified: we need more information to fake a range, e.g.
		 * the first 'dst->data.buffer.length' of the content. */
	}

	out = fmemopen(dst->data.buffer.ptr, dst->data.buffer.length, "w");
	if (!out) {
		err = (struct oio_error_s*) NEWERROR (CODE_INTERNAL_ERROR,
				"fmemopen() error: (%d) %s", errno, strerror(errno));
	} else {
		struct oio_sds_dl_dst_s dst0 = {
			.out_size = 0,
			.type = OIO_DL_DST_HOOK_SEQUENTIAL,
			.data = { .hook = {
				.cb = _write_FILE,
				.ctx = out,
				.length = dst->data.buffer.length,
			} }
		};
		err = _download_to_hook (sds, src, &dst0);
		if (out)
			fclose (out);
		dst->out_size = dst0.out_size;
	}
	return err;
}

struct oio_error_s*
oio_sds_download (struct oio_sds_s *sds, struct oio_sds_dl_src_s *dl,
		struct oio_sds_dl_dst_s *snk)
{
	if (!sds || !dl || !snk || !dl->url)
		return (struct oio_error_s*) BADREQ("Missing argument");
	oio_ext_set_reqid (sds->session_id);

	snk->out_size = 0;

	if (snk->type == OIO_DL_DST_HOOK_SEQUENTIAL)
		return _download_to_hook (sds, dl, snk);
	if (snk->type == OIO_DL_DST_FILE)
		return _download_to_file (sds, dl, snk);
	if (snk->type == OIO_DL_DST_BUFFER)
		return _download_to_buffer (sds, dl, snk);
	return (struct oio_error_s*) NEWERROR (CODE_INTERNAL_ERROR, "Sink type not supported");
}

struct oio_error_s*
oio_sds_download_to_file (struct oio_sds_s *sds, struct oio_url_s *url,
		const char *local)
{
	if (!local)
		return (struct oio_error_s*) BADREQ("Missing local path");
	struct oio_sds_dl_src_s dl = {
		.url = url,
		.ranges = NULL,
	};
	struct oio_sds_dl_dst_s snk = {
		.out_size = 0,
		.type = OIO_DL_DST_FILE,
		.data = { .file = {.path = local}},
	};
	return oio_sds_download (sds, &dl, &snk);
}

/* Upload ------------------------------------------------------------------- */

struct oio_sds_ul_s
{
	gboolean started;
	gboolean finished;
	gboolean ready_for_data;

	/* set at _init() */
	struct oio_sds_s *sds;
	struct oio_sds_ul_dst_s *dst;
	GChecksum *checksum_content;
	GQueue *buffer_tail;
	GQueue *metachunk_ready;
	GList *metachunk_done;
	GSList *chunks_done;
	GSList *chunks_failed;

	/* set at the first prepare */
	gint64 chunk_size;
	gint64 version;
	gchar *hexid;
	gchar *stgpol;
	gchar *chunk_method;
	gchar *mime_type;

	/* current upload */
	struct metachunk_s *mc;
	GSList *chunks;
	struct http_put_s *put;
	GSList *http_dests;
	size_t local_done;
	GChecksum *checksum_chunk;
};

static void
_assert_no_upload (struct oio_sds_ul_s *ul)
{
	g_assert (NULL != ul);
	g_assert (NULL == ul->mc);
	g_assert (NULL == ul->chunks);
	g_assert (NULL == ul->put);
	g_assert (NULL == ul->http_dests);
	g_assert (NULL == ul->checksum_chunk);
	g_assert (0 == ul->local_done);
}

static void
_sds_upload_reset (struct oio_sds_ul_s *ul)
{
	if (ul->checksum_chunk)
		g_checksum_free (ul->checksum_chunk);
	ul->checksum_chunk = NULL;
	_metachunk_clean (ul->mc);
	ul->mc = NULL;
	g_slist_free (ul->chunks);
	ul->chunks = NULL;
	http_put_destroy (ul->put);
	ul->put = NULL;
	g_slist_free (ul->http_dests);
	ul->http_dests = NULL;
	ul->local_done = 0;
}

struct oio_sds_ul_s *
oio_sds_upload_init (struct oio_sds_s *sds, struct oio_sds_ul_dst_s *dst)
{
	if (!sds || !dst)
		return NULL;
	if (dst->content_id && !oio_str_ishexa1(dst->content_id))
		return NULL;

	oio_ext_set_reqid (sds->session_id);

	struct oio_sds_ul_s *ul = g_malloc0 (sizeof(*ul));
	ul->finished = FALSE;
	ul->ready_for_data = TRUE;
	ul->sds = sds;
	ul->dst = dst;
	ul->checksum_content = g_checksum_new (G_CHECKSUM_MD5);
	ul->checksum_chunk = NULL;
	ul->buffer_tail = g_queue_new ();
	ul->metachunk_ready = g_queue_new ();

	if (dst->content_id) {
		EXTRA_ASSERT(oio_str_ishexa1 (dst->content_id));
		oio_str_replace (&ul->hexid, dst->content_id);
	}
	return ul;
}

void
oio_sds_upload_clean (struct oio_sds_ul_s *ul)
{
	if (!ul)
		return;

	if (ul->checksum_content)
		g_checksum_free (ul->checksum_content);
	if (ul->buffer_tail)
		g_queue_free (ul->buffer_tail);
	if (ul->metachunk_ready) {
		g_queue_free_full (ul->metachunk_ready, (GDestroyNotify)_metachunk_clean);
		ul->metachunk_ready = NULL;
	}
	if (ul->metachunk_done) {
		g_list_free_full (ul->metachunk_done, (GDestroyNotify)_metachunk_clean);
		ul->metachunk_done = NULL;
	}
	g_slist_free_full (ul->chunks_done, g_free);
	g_slist_free_full (ul->chunks_failed, g_free);
	oio_str_clean (&ul->hexid);
	oio_str_clean (&ul->stgpol);
	oio_str_clean (&ul->chunk_method);
	oio_str_clean (&ul->mime_type);
	_sds_upload_reset (ul);

	g_free (ul);
}

int
oio_sds_upload_done (struct oio_sds_ul_s *ul)
{
#ifdef HAVE_EXTRA_DEBUG
	g_assert (ul != NULL);
	if (ul->finished)
		_assert_no_upload (ul);
#endif
	return !ul || ul->finished;
}

int
oio_sds_upload_greedy (struct oio_sds_ul_s *ul)
{
	return NULL != ul && !ul->finished && ul->ready_for_data;
}

<<<<<<< HEAD
int
oio_sds_upload_needs_ecd(struct oio_sds_ul_s *ul)
{
	return _chunk_method_needs_ecd(ul->chunk_method);
}
=======
>>>>>>> e753934f

struct oio_error_s *
oio_sds_upload_prepare (struct oio_sds_ul_s *ul, size_t size)
{
	g_assert (ul != NULL);

	GError *err = NULL;
	GString *request_body = g_string_new("");
	GString *reply_body = g_string_new ("");

	/* get the beans from the proxy, for the size announced.
	 * The reply will only carry the official chunk_size and
	 * some places. */
	do {
		struct oio_proxy_content_prepare_out_s out = {
			.body = reply_body,
			.header_chunk_size = NULL,
			.header_version = NULL,
			.header_content = NULL,
			.header_stgpol = NULL,
			.header_chunk_method = NULL,
			.header_mime_type = NULL,
		};
		err = oio_proxy_call_content_prepare (ul->sds->h, ul->dst->url,
				size, ul->dst->autocreate, &out);

		if (!err && out.header_content && !oio_str_ishexa1 (out.header_content))
			err = SYSERR("returned content-id not hexadecimal");

		if (err)
			g_prefix_error (&err, "Proxy: ");
		else {
			if (out.header_chunk_size && !ul->chunk_size)
				ul->chunk_size = g_ascii_strtoll (out.header_chunk_size, NULL, 10);
			if (out.header_version && !ul->version)
				ul->version = g_ascii_strtoll (out.header_version, NULL, 10);
			if (out.header_content && !ul->hexid)
				oio_str_replace (&ul->hexid, out.header_content);
			if (out.header_stgpol)
				oio_str_replace (&ul->stgpol, out.header_stgpol);
			if (out.header_chunk_method)
				oio_str_replace (&ul->chunk_method, out.header_chunk_method);
			if (out.header_mime_type)
				oio_str_replace (&ul->mime_type, out.header_mime_type);
		}
		oio_str_clean (&out.header_chunk_size);
		oio_str_clean (&out.header_version);
		oio_str_clean (&out.header_content);
		oio_str_clean (&out.header_stgpol);
		oio_str_clean (&out.header_chunk_method);
		oio_str_clean (&out.header_mime_type);
	} while (0);

	EXTRA_ASSERT(!ul->hexid || oio_str_ishexa1(ul->hexid));

	/* Parse the output, as a JSON array of objects with fields
	 * depicting chunks */
	if (!err) {
		struct json_tokener *tok = json_tokener_new ();
		struct json_object *jbody = json_tokener_parse_ex (tok,
				reply_body->str, reply_body->len);
		if (!json_object_is_type(jbody, json_type_array))
			err = NEWERROR(0, "Invalid JSON from the OIO proxy");
		else if (NULL != (err = _chunks_load (&ul->chunks, jbody)))
			g_prefix_error (&err, "Parsing: ");
		json_object_put (jbody);
		json_tokener_free (tok);

		/* Verify we are not doing erasure coding.
		 * TODO: implement erasure coding in C */
		if (oio_sds_upload_needs_ecd(ul)) {
			if (ul->sds->ecd && ul->sds->ecd[0]) {
				GRID_DEBUG("using ecd gateway");
			} else {
				err = NEWERROR(CODE_NOT_IMPLEMENTED,
						"cannot upload this without ecd");
			}
		}
	}

	/* Organize the set of chunks into metachunks. */
	if (!err) {
		struct metachunk_s **out = NULL;
		ul->chunks = g_slist_sort (ul->chunks, (GCompareFunc)_compare_chunks);
		if (NULL != (err = _organize_chunks (ul->chunks, &out)))
			g_prefix_error (&err, "Logic: ");
		else
			for (struct metachunk_s **p = out; *p; ++p)
				g_queue_push_tail (ul->metachunk_ready, *p);
		if (out)
			g_free(out);
	}

	/* some values can be guessed if the proxy didn't reply */
	if (!err) {
#define LAZYSET(R,V) do { if (!R) R = g_strdup(V); } while (0)
		if (!ul->version) ul->version = oio_ext_real_time();
		LAZYSET(ul->hexid, "0000");
		LAZYSET(ul->stgpol, OIO_DEFAULT_STGPOL);
		LAZYSET(ul->chunk_method, OIO_DEFAULT_CHUNKMETHOD);
		LAZYSET(ul->mime_type, OIO_DEFAULT_MIMETYPE);
#undef LAZYSET
	}

	g_string_free (request_body, TRUE);
	g_string_free (reply_body, TRUE);
	return (struct oio_error_s*) err;
}

struct oio_error_s *
oio_sds_upload_feed (struct oio_sds_ul_s *ul,
		const unsigned char *buf, size_t len)
{
	GRID_TRACE("%s (%p) <- %"G_GSIZE_FORMAT, __FUNCTION__, ul, len);
	g_assert (ul != NULL);
	g_assert (!ul->finished);
	g_assert (ul->ready_for_data);
	g_queue_push_tail (ul->buffer_tail, g_bytes_new (buf, len));
	if (!len)
		ul->ready_for_data = FALSE;
	return NULL;
}

static GError *
_sds_upload_finish (struct oio_sds_ul_s *ul)
{
	GRID_TRACE("%s (%p)", __FUNCTION__, ul);
	g_assert(ul->mc != NULL);
	GError *err = NULL;

	guint failures = http_put_get_failure_number (ul->put);
	guint total = g_slist_length (ul->http_dests);
	GRID_TRACE("%s uploads %u/%u failed", __FUNCTION__, failures, total);

	if (failures >= total) {
		err = NEWERROR(CODE_PLATFORM_ERROR, "No upload succeeded");
	} else {
		/* patch the chunk sizes and positions */
		ul->mc->size = ul->local_done;
		for (GSList *l=ul->mc->chunks; l ;l=l->next) {
			struct chunk_s *c = l->data;
			c->size = ul->mc->size;
			g_assert (c->position.meta == ul->mc->meta);
		}

		if (ul->checksum_chunk) {
			const char *h = g_checksum_get_string (ul->checksum_chunk);
			for (GSList *l=ul->mc->chunks; l ;l=l->next) {
				struct chunk_s *c = l->data;
				g_strlcpy (c->hexhash, h, sizeof(c->hexhash));
				oio_str_upper (c->hexhash);
			}
		}
		// TODO: in case of EC, we may wanna read response headers

		/* store the structure in holders for further commit/abort */
		ul->chunks_done = g_slist_concat (ul->chunks_done, ul->chunks);
		GRID_TRACE("%s > chunks +%u -> %u", __FUNCTION__,
				g_slist_length(ul->chunks),
				g_slist_length(ul->chunks_done));

		ul->metachunk_done = g_list_append (ul->metachunk_done, ul->mc);
		GRID_TRACE("%s > metachunks +1 -> %u (%"G_GSIZE_FORMAT")", __FUNCTION__,
				g_list_length(ul->metachunk_done),
				ul->mc->size);
		ul->mc = NULL;
		ul->chunks = NULL;
	}

	_sds_upload_reset (ul);
	return err;
}

static void
_sds_upload_add_headers(struct oio_sds_ul_s *ul, struct http_put_dest_s *dest)
{
	http_put_dest_add_header (dest, PROXYD_HEADER_REQID,
			"%s", oio_ext_get_reqid());

	http_put_dest_add_header (dest, RAWX_HEADER_PREFIX "container-id",
			"%s", oio_url_get (ul->dst->url, OIOURL_HEXID));

	gchar *escaped = g_uri_escape_string (oio_url_get (
				ul->dst->url, OIOURL_PATH), NULL, TRUE);
	http_put_dest_add_header (dest, RAWX_HEADER_PREFIX "content-path",
			"%s", escaped);
	g_free (escaped);

	http_put_dest_add_header (dest, RAWX_HEADER_PREFIX "content-version",
			"%" G_GINT64_FORMAT, ul->version);
	http_put_dest_add_header (dest, RAWX_HEADER_PREFIX "content-id",
			"%s", ul->hexid);

	http_put_dest_add_header (dest, RAWX_HEADER_PREFIX "content-storage-policy",
			"%s", ul->stgpol);
	http_put_dest_add_header (dest, RAWX_HEADER_PREFIX "content-chunk-method",
			"%s", ul->chunk_method);
	http_put_dest_add_header (dest, RAWX_HEADER_PREFIX "content-mime-type",
			"%s", ul->mime_type);
}

static GError *
_sds_upload_renew (struct oio_sds_ul_s *ul)
{
	GRID_TRACE("%s (%p)", __FUNCTION__, ul);

	struct oio_error_s *err = NULL;

	g_assert (NULL == ul->put);
	g_assert (NULL == ul->http_dests);
	g_assert (NULL == ul->checksum_chunk);

	ul->started = TRUE;

	/* ensure we have a new destination (metachunk) */
	if (!ul->mc) {
		if (g_queue_is_empty (ul->metachunk_ready)) {
			if (NULL != (err = oio_sds_upload_prepare (ul, 1)))
				return (GError*) err;
		}
		ul->mc = g_queue_pop_head (ul->metachunk_ready);
	}
	g_assert (NULL != ul->mc);

	/* patch the metachunk characteristics (position now known) */
	if (ul->metachunk_done) {
		struct metachunk_s *last = (g_list_last (ul->metachunk_done))->data;
		ul->mc->offset = last->offset + last->size;
		ul->mc->meta = last->meta + 1;
	} else {
		ul->mc->offset = 0;
		ul->mc->meta = 0;
	}
	/* then patch each chunk with the same meta-position */
	for (GSList *l=ul->mc->chunks; l ;l=l->next) {
		struct chunk_s *c = l->data;
		c->position.meta = ul->mc->meta;
	}

	/* Initiate the PolyPut (c) with all its targets */
	ul->put = http_put_create (-1, ul->chunk_size);
	if (oio_sds_upload_needs_ecd(ul)) {
		// TODO: allow getting ecd from proxy
		char ecd[128] = {0};
		g_snprintf(ecd, sizeof(ecd), "http://%s/", ul->sds->ecd);
		struct http_put_dest_s *dest = http_put_add_dest(ul->put, ecd, ul->mc);
		_sds_upload_add_headers(ul, dest);
		int chunks_nb = 0;
		for (GSList *l = ul->mc->chunks; l; l = l->next, chunks_nb++) {
			struct chunk_s *chunk = l->data;
			char key[64] = {0};
			g_snprintf(key, sizeof(key), "%s%s-%u",
					RAWX_HEADER_PREFIX, "chunk", chunk->position.intra);
			http_put_dest_add_header(dest, key, "%s", chunk->url);
		}
		http_put_dest_add_header (dest, RAWX_HEADER_PREFIX "chunks-nb",
				"%d", chunks_nb);
		http_put_dest_add_header (dest, RAWX_HEADER_PREFIX "chunk-pos",
				"%u", ul->mc->meta);
		ul->http_dests = g_slist_append (ul->http_dests, dest);
	} else {
		for (GSList *l=ul->mc->chunks; l ;l=l->next) {
			struct chunk_s *c = l->data;
			struct http_put_dest_s *dest = http_put_add_dest (ul->put, c->url, c);

			_sds_upload_add_headers(ul, dest);

<<<<<<< HEAD
			http_put_dest_add_header (dest, RAWX_HEADER_PREFIX "chunk-id",
					"%s", strrchr(c->url, '/')+1);

			gchar strpos[32];
			_chunk_pack_position (c, strpos, sizeof(strpos));
			http_put_dest_add_header (dest, RAWX_HEADER_PREFIX "chunk-pos",
					"%s", strpos);
=======
		/* FIXME fix the fake value */
		http_put_dest_add_header (dest, RAWX_HEADER_PREFIX "content-chunksnb",
				"%d", 1);

		http_put_dest_add_header (dest, RAWX_HEADER_PREFIX "chunk-id",
				"%s", strrchr(c->url, '/')+1);
		gchar strpos[32];
		_chunk_pack_position (c, strpos, sizeof(strpos));
		http_put_dest_add_header (dest, RAWX_HEADER_PREFIX "chunk-pos",
				"%s", strpos);
>>>>>>> e753934f

			ul->http_dests = g_slist_append (ul->http_dests, dest);
		}
	}

	ul->checksum_chunk = g_checksum_new (G_CHECKSUM_MD5);
	GRID_TRACE("%s (%p) upload ready!", __FUNCTION__, ul);
	return NULL;
}

struct oio_error_s *
oio_sds_upload_step (struct oio_sds_ul_s *ul)
{
	static const char *end = "";
	GRID_TRACE("%s (%p)", __FUNCTION__, ul);
	g_assert (ul != NULL);

	if (ul->finished) {
		GRID_TRACE("%s (%p) finished!", __FUNCTION__, ul);
		return NULL;
	}

	if (ul->put) {
		/* maybe finish the previous upload */
		gsize max = http_put_expected_bytes (ul->put);
		GRID_TRACE("%s (%p) upload running, expecting %"G_GSIZE_FORMAT" bytes",
				__FUNCTION__, ul, max);
		if (0 == max) {
			GError *err;
			while (!http_put_done(ul->put)) {
				GBytes *empty = g_bytes_new_static (end, 0);
				http_put_feed (ul->put, empty);
				if (NULL != (err = http_put_step (ul->put)))
					return (struct oio_error_s*) err;
			}
			if (NULL != (err = _sds_upload_finish (ul)))
				return (struct oio_error_s*) err;
			_assert_no_upload (ul);
			return NULL;
		}
	} else {
		/* No upload running ... */
		g_assert (NULL == ul->http_dests);
		g_assert (NULL == ul->checksum_chunk);
		g_assert (0 == ul->local_done);

		/* Check if we need to start a new one */
		GRID_TRACE("%s (%p) No upload currently running", __FUNCTION__, ul);
		if (g_queue_is_empty (ul->buffer_tail)) {
			/* no need to start an upload now */
			if (!ul->ready_for_data) {
				GRID_TRACE("%s (%p) not expecting data anymore, finishing", __FUNCTION__, ul);
				ul->finished = TRUE;
			} else {
				GRID_TRACE("%s (%p) No data pending, nothing to do", __FUNCTION__, ul);
			}
		} else {
			/* maybe we received the termination buffer */
			GBytes *buf = g_queue_pop_head (ul->buffer_tail);
			if (0 >= g_bytes_get_size (buf) && ul->started) {
				ul->ready_for_data = FALSE;
				ul->finished = TRUE;
				g_bytes_unref (buf);
			} else {
				/* XXX JFS: if no upload at all has ever been started and we
				 * received a buffer (empty or not), then we have a stream and
				 * we need at least one empty chunk to be able to rebuid the
				 * content. So we re-enqueue the buffer and let the PUT happen. */
				g_queue_push_head (ul->buffer_tail, buf);
				GError *err = _sds_upload_renew (ul);
				if (NULL != err) {
					GRID_TRACE("%s (%p) Failed to renew the upload", __FUNCTION__, ul);
					return (struct oio_error_s*) err;
				}
			}
		}
		return NULL;
	}

	g_assert (ul->put != NULL);
	g_assert (0 != http_put_expected_bytes (ul->put));

	/* An upload is really running, maybe feed it */
	if (!g_queue_is_empty (ul->buffer_tail)) {
		GRID_TRACE("%s (%p) Data ready!", __FUNCTION__, ul);
		GBytes *buf = g_queue_pop_head (ul->buffer_tail);

		gsize len = g_bytes_get_size (buf);
		gsize max = http_put_expected_bytes (ul->put);
		g_assert (max != 0);

		/* the upload still wants more bytes */
		if (!len) {
			GRID_TRACE("%s (%p) tail buffer", __FUNCTION__, ul);
			g_assert (FALSE == ul->ready_for_data);
		} else if (max > 0 && len > max) {
			GRID_TRACE("%s (%p) %"G_GSIZE_FORMAT" accepted at most", __FUNCTION__, ul, max);
			GBytes *first = g_bytes_new_from_bytes (buf, 0, max);
			GBytes *second = g_bytes_new_from_bytes (buf, max, len-max);
			g_queue_push_head (ul->buffer_tail, second);
			g_bytes_unref (buf);
			buf = first;
		} else {
			GRID_TRACE("%s (%p) %"G_GSIZE_FORMAT" pushed at once", __FUNCTION__, ul, len);
		}

		/* Update local counters and checksums */
		gsize l = 0;
		const void *b = g_bytes_get_data (buf, &l);
		if (l) {
			if (ul->checksum_chunk)
				g_checksum_update (ul->checksum_chunk, b, l);
			g_checksum_update (ul->checksum_content, b, l);
			ul->local_done += l;
		}

		/* then feed the upload with the chunk of data */
		http_put_feed (ul->put, buf);
	}

	/* Now do the I/O things */
	GError *err = http_put_step (ul->put);
	if (NULL != err)
		return (struct oio_error_s*) err;

	return NULL;
}

static void
_chunks_remove (CURL *h, GSList *chunks)
{
	(void) h, (void) chunks;
	/* TODO JFS */
}

struct oio_error_s *
oio_sds_upload_commit (struct oio_sds_ul_s *ul)
{
	GRID_TRACE("%s (%p)", __FUNCTION__, ul);
	g_assert (ul != NULL);

	if (ul->put && !http_put_done (ul->put))
		return (struct oio_error_s *) SYSERR("RAWX upload not completed");

	gint64 size = 0;
	for (GList *l=g_list_first(ul->metachunk_done); l ;l=g_list_next(l))
		size += ((struct metachunk_s*) l->data)->size;

	GString *request_body = g_string_new("");
	GString *reply_body = g_string_new ("");
	_chunks_pack (request_body, ul->chunks_done);

	gchar hash[STRLEN_CHUNKHASH];
	g_strlcpy (hash, g_checksum_get_string (ul->checksum_content), sizeof(hash));
	oio_str_upper (hash);
	struct oio_proxy_content_create_in_s in = {
		.size = size,
		.version = ul->version,
		.content = ul->hexid,
		.chunks = request_body,
		.hash = hash,
		.stgpol = ul->stgpol,
		.chunk_method = ul->chunk_method,
	};

	GRID_TRACE("%s (%p) Saving %s", __FUNCTION__, ul, request_body->str);
	GError *err = oio_proxy_call_content_create (ul->sds->h, ul->dst->url,
			&in, reply_body);
	if (ul->chunks_failed)
		_chunks_remove (ul->sds->h, ul->chunks_failed);

	g_string_free (request_body, TRUE);
	g_string_free (reply_body, TRUE);
	if(err)
		return (struct oio_error_s*) err;
	if(NULL != ul->dst->properties)
		return (struct oio_error_s*) oio_proxy_call_content_set_properties
			(ul->sds->h, ul->dst->url, (const char* const*)ul->dst->properties);
	return NULL;
}

struct oio_error_s *
oio_sds_upload_abort (struct oio_sds_ul_s *ul)
{
	GRID_TRACE("%s (%p)", __FUNCTION__, ul);
	g_assert (ul != NULL);
	if (ul->chunks_failed)
		_chunks_remove (ul->sds->h, ul->chunks_failed);
	return (struct oio_error_s *) NEWERROR(CODE_NOT_IMPLEMENTED, "NYI");
}

static void
_ul_debug (const char *caller, struct oio_sds_ul_src_s *src,
		struct oio_sds_ul_dst_s *dst)
{
	if (!GRID_DEBUG_ENABLED())
		return;
	GString *out = g_string_new("");

	if (src->type == OIO_UL_SRC_HOOK_SEQUENTIAL)
		g_string_append_printf (out, "SRC{HOOK,%p}", src->data.hook.cb);
	else
		g_string_append_printf (out, "SRC{XXX,%d}", src->type);

	g_string_append_printf (out, " -> DST{%s,%d}", oio_url_get(dst->url, OIOURL_WHOLE), dst->autocreate);

	GRID_DEBUG ("%s (%s)", caller, out->str);
	g_string_free (out, TRUE);
}

static GError *
_upload_sequential (struct oio_sds_s *sds, struct oio_sds_ul_dst_s *dst,
		    struct oio_sds_ul_src_s *src)
{
	_ul_debug(__FUNCTION__, src, dst);
	if (!src->data.hook.cb)
		return BADREQ("Missing hook");

	struct oio_sds_ul_s *ul = oio_sds_upload_init (sds, dst);
	if (!ul)
		return SYSERR("Resource allocation failure");

	struct oio_error_s *err = NULL;

	/* If a size is specified, then prepare enough chunks.
	 * Specifying no size, then preparing no chunks, will require to
	 * call the proxy as soon as a new chunk is necessary, then issuing
	 * several calls to the proxy. */
	if (src->data.hook.size > 0 && src->data.hook.size != (size_t)-1)
		err = oio_sds_upload_prepare(ul, src->data.hook.size);

	while (!err && !oio_sds_upload_done (ul)) {
		GRID_TRACE("%s (%p) not done yet", __FUNCTION__, ul);

		/* feed the upload queue */
		if (oio_sds_upload_greedy (ul)) {
			GRID_TRACE("%s (%p) greedy!", __FUNCTION__, ul);
			guint8 b[8192];
			size_t l = src->data.hook.cb (src->data.hook.ctx, b, sizeof(b));
			switch (l) {
				case OIO_SDS_UL__ERROR:
					err = (struct oio_error_s*) SYSERR("data hook error");
					break;
				case OIO_SDS_UL__DONE:
					err = oio_sds_upload_feed (ul, b, 0);
					break;
				case OIO_SDS_UL__NODATA:
					GRID_INFO("%s No data ready from user's hook", __FUNCTION__);
					break;
				default:
					err = oio_sds_upload_feed (ul, b, l);
					break;
			}
		}

		/* do the I/O things */
		if (!err)
			err = oio_sds_upload_step (ul);
	}

	if (!err)
		err = oio_sds_upload_commit (ul);
	else {
		struct oio_error_s *e = oio_sds_upload_abort (ul);
		if (e) {
			GRID_WARN("Upload abort failed: (%d) %s",
					oio_error_code (e), oio_error_message (e));
			oio_error_free (e);
		}
	}

	oio_sds_upload_clean (ul);
	return (GError*) err;
}

struct oio_error_s*
oio_sds_upload (struct oio_sds_s *sds, struct oio_sds_ul_src_s *src,
		struct oio_sds_ul_dst_s *dst)
{
	if (!sds || !src || !dst)
		return (struct oio_error_s*) BADREQ("Missing parameter");
	if (dst->content_id && !oio_str_ishexa1 (dst->content_id))
		return (struct oio_error_s*) BADREQ("content_id not hexadecimal");

	if (src->type == OIO_UL_SRC_HOOK_SEQUENTIAL)
		return (struct oio_error_s*) _upload_sequential (sds, dst, src);

	return (struct oio_error_s*) NEWERROR(0, "Invalid argument: %s",
			"source type not managed");
}

static size_t
_read_FILE (void *u, unsigned char *ptr, size_t len)
{
	FILE *in = u;
	GRID_TRACE("Reading at most %"G_GSIZE_FORMAT, len);
	if (ferror(in))
		return OIO_SDS_UL__ERROR;
	if (feof(in))
		return OIO_SDS_UL__DONE;
	size_t r = fread(ptr, 1, len, in);
	return (r == 0) ? OIO_SDS_UL__NODATA : r;
}

struct oio_error_s*
oio_sds_upload_from_file (struct oio_sds_s *sds, struct oio_sds_ul_dst_s *dst,
			  const char *local, size_t off, size_t len)
{
	if (!sds || !dst || !local)
		return (struct oio_error_s*) BADREQ("Invalid argument");
	if (dst->content_id && !oio_str_ishexa1 (dst->content_id))
		return (struct oio_error_s*) BADREQ("content_id not hexadecimal");

	int fd = -1;
	FILE *in = NULL;
	GError *err = NULL;
	struct stat st;

	if (0 > (fd = open (local, O_RDONLY, 0644)))
		err = SYSERR("open() error: (%d) %s", errno, strerror(errno));
	else if (0 > fstat (fd, &st))
		err = SYSERR("fstat() error: (%d) %s", errno, strerror(errno));
	else if (!(in = fdopen(fd, "r")))
		err = SYSERR("fdopen() error: (%d) %s", errno, strerror(errno));
	else {
		lseek (fd, off, SEEK_SET);
		if (len == 0 || len == (size_t)-1)
			len = st.st_size;
		struct oio_sds_ul_src_s src0 = {
			.type = OIO_UL_SRC_HOOK_SEQUENTIAL, .data = { .hook = {
				.cb = _read_FILE,
				.ctx = in,
				.size = len
			}}
		};

		err = _upload_sequential (sds, dst, &src0);
	}

	if (in)
		fclose (in);
	if (fd >= 0)
		close (fd);
	return (struct oio_error_s*) err;
}

struct oio_error_s*
oio_sds_upload_from_buffer (struct oio_sds_s *sds,
			    struct oio_sds_ul_dst_s *dst, void *base, size_t len)
{
	if (!sds || !dst || !base)
		return (struct oio_error_s*) BADREQ("Invalid argument");
	if (dst->content_id && !oio_str_ishexa1 (dst->content_id))
		return (struct oio_error_s*) BADREQ("content_id not hexadecimal");

	FILE *in = NULL;
	GError *err = NULL;

	if (!(in = fmemopen (base, len, "r")))
		err = SYSERR("fmemopen() error: (%d) %s", errno, strerror(errno));
	else {
		struct oio_sds_ul_src_s src0 = {
			.type = OIO_UL_SRC_HOOK_SEQUENTIAL, .data = { .hook = {
				.cb = _read_FILE,
				.ctx = in,
				.size = len
			}},
		};

		err = _upload_sequential (sds, dst, &src0);
	}

	if (in)
		fclose (in);
	return (struct oio_error_s*) err;
}

/* List --------------------------------------------------------------------- */

static GError *
_notify_list_prefix (struct oio_sds_list_listener_s *listener,
		struct json_object *jitem)
{
	if (listener->on_prefix)
		listener->on_prefix (listener->ctx, json_object_get_string (jitem));
	return NULL;
}

static GError *
_notify_list_item (struct oio_sds_list_listener_s *listener,
		struct json_object *jitem)
{
	struct json_object *jn, *jh, *js, *jv;
	struct oio_ext_json_mapping_s m[] = {
		{"name", &jn, json_type_string, 1},
		{"hash", &jh, json_type_string, 1},
		{"size", &js, json_type_int, 1},
		{"ver",  &jv, json_type_int, 1},
		{NULL, NULL, 0, 0}
	};
	GError *err = oio_ext_extract_json (jitem, m);
	if (err) {
		g_prefix_error (&err, "Invalid item: ");
		return err;
	}

	struct oio_sds_list_item_s item;
	item.name = json_object_get_string (jn);
	item.hash = json_object_get_string (jh);
	item.size = json_object_get_int64 (js);
	item.version = json_object_get_int64 (jv);
	if (listener->on_item)
		listener->on_item (listener->ctx, &item);
	return NULL;
}

static GError *
_notify_list_result (struct oio_sds_list_listener_s *listener,
		struct json_object *jbody, size_t *pcount)
{
	struct json_object *jobjects = NULL, *jprefixes = NULL;
	struct oio_ext_json_mapping_s m[] = {
		{"objects",  &jobjects,  json_type_array, 1},
		{"prefixes", &jprefixes, json_type_array, 1},
		{NULL,NULL,0,0}
	};
	GError *err = oio_ext_extract_json (jbody, m);
	if (err) {
		g_prefix_error (&err, "Invalid body: ");
		return err;
	}

	GRID_TRACE2 ("Found %u items, %u prefixes",
			json_object_array_length(jobjects),
			json_object_array_length(jprefixes));

	*pcount = json_object_array_length(jobjects);
	for (int i=*pcount; i>0 && !err ;i--) {
		struct json_object *jitem = json_object_array_get_idx (jobjects, i-1);
		err = _notify_list_item (listener, jitem);
	}
	for (int i=json_object_array_length(jprefixes); i>0 && !err ;i--) {
		struct json_object *jitem = json_object_array_get_idx (jprefixes, i-1);
		err = _notify_list_prefix (listener, jitem);
	}

	return err;
}

static GError *
_single_list (struct oio_sds_list_param_s *param,
		struct oio_sds_list_listener_s *listener, CURL *h)
{
	GRID_TRACE("%s prefix %s marker %s end %s max %"G_GSIZE_FORMAT,
		__FUNCTION__, param->prefix, param->marker, param->end,
		param->max_items);

	listener->out_count = 0;
	listener->out_truncated = FALSE;
	GString *reply_body = g_string_new ("");

	// Query the proxy
	GError *err = oio_proxy_call_content_list (h, param->url, reply_body,
			param->prefix, param->marker, param->end, param->max_items, 0);

	// Unpack the reply
	if (!err) {
		GRID_TRACE("Parsing (%"G_GSIZE_FORMAT") %s", reply_body->len, reply_body->str);
		struct json_tokener *tok = json_tokener_new ();
		struct json_object *jbody = json_tokener_parse_ex (tok,
				reply_body->str, reply_body->len);
		if (!json_object_is_type(jbody, json_type_object)) {
			err = NEWERROR(0, "Invalid JSON from the OIO proxy");
		} else {
			size_t count_items = 0;
			if (!(err = _notify_list_result (listener, jbody, &count_items)))
				listener->out_count = count_items;
		}
		json_object_put (jbody);
		json_tokener_free (tok);
	}

	g_string_free (reply_body, TRUE);
	return err;
}

struct oio_error_s *
oio_sds_list (struct oio_sds_s *sds, struct oio_sds_list_param_s *param,
		struct oio_sds_list_listener_s *listener)
{
	if (!sds || !param || !listener || !param->url)
		return (struct oio_error_s*) NEWERROR(CODE_BAD_REQUEST, "Missing argument");
	if (!oio_url_has_fq_container (param->url))
		return (struct oio_error_s*) NEWERROR(CODE_BAD_REQUEST, "Partial URI");
	oio_ext_set_reqid (sds->session_id);

	GRID_DEBUG("LIST prefix %s marker %s end %s max %"G_GSIZE_FORMAT,
		param->prefix, param->marker, param->end, param->max_items);

	gchar *next = param->marker ? g_strdup (param->marker) : NULL;
	listener->out_truncated = 0;
	listener->out_count = 0;
	GError *err = NULL;

	for (;;) {
		gchar *nextnext = NULL;
		int _hook_bound (void *ctx, const char *next_marker) {
			(void) ctx;
			oio_str_replace (&nextnext, next_marker);
			return 0;
		}
		struct oio_sds_list_listener_s l0 = {
			.ctx = listener->ctx,
			.on_item = listener->on_item,
			.on_prefix = listener->on_prefix,
			.on_bound = _hook_bound,
			.out_count = 0,
			.out_truncated = FALSE,
		};
		struct oio_sds_list_param_s p0 = *param;
		p0.marker = next;
		p0.max_items = param->max_items
			? param->max_items - listener->out_count : 0;

		if (NULL != (err = _single_list (&p0, &l0, sds->h))) {
			oio_str_clean (&next);
			oio_str_clean (&nextnext);
			break;
		}
		listener->out_count += l0.out_count;
		GRID_TRACE("list > %"G_GSIZE_FORMAT" (+%"G_GSIZE_FORMAT")"
				" max=%"G_GSIZE_FORMAT"/%"G_GSIZE_FORMAT" trunc=%d next=%s",
				listener->out_count, l0.out_count,
				p0.max_items, param->max_items,
				l0.out_truncated, nextnext);
		if (!l0.out_truncated) {
			oio_str_clean (&next);
			oio_str_clean (&nextnext);
			break;
		}
		/* truncated */
		if (!nextnext) {
			err = NEWERROR(CODE_PLATFORM_ERROR, "Proxy replied a truncated"
					" list, but no end marker present");
			oio_str_clean (&next);
			oio_str_clean (&nextnext);
			break;
		}
		oio_str_reuse (&next, nextnext);
		nextnext = NULL;
		/* truncated and tail known */
		if (param->max_items && param->max_items <= listener->out_count) {
			/* stop if we have the count */
			listener->out_truncated = TRUE;
			break;
		}
	}

	if (next) {
		if (!err && listener->on_bound)
			listener->on_bound (listener->ctx, next);
		oio_str_clean (&next);
	}

	return (struct oio_error_s*) err;
}

/* Quota -------------------------------------------------------------------- */

struct oio_error_s*
oio_sds_get_usage (struct oio_sds_s *sds, struct oio_url_s *url,
		struct oio_sds_usage_s *out)
{
	GString *props_str = NULL;
	GError *err = NULL;
	json_object *root = NULL, *usage = NULL, *quota = NULL;

	err = oio_proxy_call_container_get_properties(sds->h, url, &props_str);
	if (err)
		goto end;
	root = json_tokener_parse(props_str->str);

	struct oio_ext_json_mapping_s map[] = {
		{OIO_SDS_CONTAINER_USAGE, &usage,  json_type_string, 1},
		{OIO_SDS_CONTAINER_QUOTA, &quota,  json_type_string, 0},
		{NULL,NULL,0,0}
	};
	err = oio_ext_extract_json (root, map);
	if (err)
		goto end;

	if (usage)
		out->used_bytes = (size_t) json_object_get_int64(usage);

	if (quota)
		out->quota_bytes = (size_t) json_object_get_int64(quota);
	else
		out->quota_bytes = SIZE_MAX;

end:
	if (quota)
		json_object_put(quota);
	if (usage)
		json_object_put(usage);
	if (root)
		json_object_put(root);
	if (props_str)
		g_string_free(props_str, TRUE);

	return (struct oio_error_s*) err;
}


/* Misc. -------------------------------------------------------------------- */

struct oio_error_s*
oio_sds_link (struct oio_sds_s *sds, struct oio_url_s *url, const char *content_id)
{
	if (!sds || !url || !content_id)
		return (struct oio_error_s*) BADREQ("Missing argument");
	if (!oio_str_ishexa1 (content_id))
		return (struct oio_error_s*) BADREQ("content_id not hexadecimal");
	oio_ext_set_reqid (sds->session_id);

	return (struct oio_error_s*) oio_proxy_call_content_link (sds->h, url, content_id);
}

struct oio_error_s*
oio_sds_link_or_upload (struct oio_sds_s *sds, struct oio_sds_ul_src_s *src,
		struct oio_sds_ul_dst_s *dst)
{
	if (!sds || !src || !dst)
		return (struct oio_error_s*) BADREQ("Missing argument");
	if (!dst->content_id)
		return (struct oio_error_s*) BADREQ("Missing content ID");

	struct oio_error_s *err = oio_sds_link (sds, dst->url, dst->content_id);
	if (!err)
		return NULL;
	int code = oio_error_code(err);
	if (code == CODE_CONTENT_NOTFOUND || code == CODE_NOT_IMPLEMENTED)
		oio_error_pfree (&err);
	return oio_sds_upload (sds, src, dst);
}

struct oio_error_s*
oio_sds_delete (struct oio_sds_s *sds, struct oio_url_s *url)
{
	if (!sds || !url)
		return (struct oio_error_s*) BADREQ("Missing argument");
	oio_ext_set_reqid (sds->session_id);

	return (struct oio_error_s*) oio_proxy_call_content_delete (sds->h, url);
}

struct oio_error_s*
oio_sds_delete_container (struct oio_sds_s *sds, struct oio_url_s *url)
{
	if (!sds || !url)
		return (struct oio_error_s*) BADREQ("Missing argument");
	oio_ext_set_reqid (sds->session_id);

	return (struct oio_error_s*) oio_proxy_call_container_delete (sds->h, url);
}

struct oio_error_s*
oio_sds_has (struct oio_sds_s *sds, struct oio_url_s *url, int *phas)
{
	if (!sds || !url || !phas)
		return (struct oio_error_s*) BADREQ("Missing argument");
	oio_ext_set_reqid (sds->session_id);
<<<<<<< HEAD
	GError *err = oio_proxy_call_content_show (sds->h, url, NULL, NULL);
=======

	GError *err = oio_proxy_call_content_show (sds->h, url, NULL);
>>>>>>> e753934f
	*phas = (err == NULL);
	if (err && (CODE_IS_NOTFOUND(err->code) || err->code == CODE_NOT_FOUND))
		g_clear_error(&err);
	return (struct oio_error_s*) err;
}

struct oio_error_s*
oio_sds_get_container_properties(struct oio_sds_s *sds, struct oio_url_s *url,
		on_element_f fct, void *ctx)
{
	if (!sds || !url)
		return (struct oio_error_s*) BADREQ("Missing argument");
	oio_ext_set_reqid (sds->session_id);

	GString *value = NULL;
	struct oio_error_s *err;
	err = (struct oio_error_s*) oio_proxy_call_container_get_properties(sds->h, url, &value);
	if (err)
		return err;

	json_object *json = json_tokener_parse(value->str);
	json_object_object_foreach(json,key,val) {
		fct(ctx, key, json_object_get_string(val));
	}
	json_object_put(json);
	g_string_free (value, TRUE);
	return err;
}

struct oio_error_s*
oio_sds_set_container_properties (struct oio_sds_s *sds, struct oio_url_s *url,
		const char * const *values)
{
	if (!sds || !url || !values)
		return (struct oio_error_s*) BADREQ("Missing argument");
	oio_ext_set_reqid (sds->session_id);

	return (struct oio_error_s*) oio_proxy_call_container_set_properties(sds->h, url, values);
}

struct oio_error_s*
oio_sds_get_content_properties(struct oio_sds_s *sds, struct oio_url_s *url,
		on_element_f fct, void *ctx)
{
	if (!sds || !url)
		return (struct oio_error_s*) BADREQ("Missing argument");
	oio_ext_set_reqid (sds->session_id);

	GString *value = NULL;
	struct oio_error_s *err;
	err = (struct oio_error_s*) oio_proxy_call_content_get_properties(sds->h, url, &value);
	if (err)
		return err;

	json_object *json = json_tokener_parse(value->str);
	json_object_object_foreach(json,key,val) {
		fct(ctx, key, json_object_get_string(val));
	}
	json_object_put(json);
	g_string_free(value, TRUE);
	return err;
}

struct oio_error_s*
oio_sds_set_content_properties (struct oio_sds_s *sds, struct oio_url_s *url,
		const char * const *values)
{
	if (!sds || !url || !values)
		return (struct oio_error_s*) BADREQ("Missing argument");
	oio_ext_set_reqid (sds->session_id);

	return (struct oio_error_s*) oio_proxy_call_content_set_properties(sds->h, url, values);
}


char **
oio_sds_get_compile_options (void)
{
	GPtrArray *tmp = g_ptr_array_new ();
	void _add (const gchar *k, const gchar *v) {
		g_ptr_array_add (tmp, g_strdup(k));
		g_ptr_array_add (tmp, g_strdup(v));
	}
	void _add_double (const gchar *k, gdouble v) {
		gchar s[32];
		_add (k, g_ascii_dtostr (s, sizeof(s), v));
	}
	void _add_integer (const gchar *k, gint64 v) {
		gchar s[24];
		g_snprintf (s, sizeof(s), "%"G_GINT64_FORMAT, v);
		_add (k, s);
	}
#define _ADD_STR(S) _add(#S,S)
#define _ADD_DBL(S) _add_double(#S,S)
#define _ADD_INT(S) _add_integer(#S,S)
	_ADD_STR (PROXYD_PREFIX);
	_ADD_STR (PROXYD_HEADER_PREFIX);
	_ADD_STR (PROXYD_HEADER_REQID);
	_ADD_STR (PROXYD_HEADER_NOEMPTY);
	_ADD_INT (PROXYD_PATH_MAXLEN);
	_ADD_DBL (PROXYD_DEFAULT_TTL_CSM0);
	_ADD_DBL (PROXYD_DEFAULT_TTL_SERVICES);
	_ADD_INT (PROXYD_DEFAULT_MAX_CSM0);
	_ADD_INT (PROXYD_DEFAULT_MAX_SERVICES);

	_ADD_STR (GCLUSTER_RUN_DIR);
	_ADD_STR (OIO_ETC_DIR);
	_ADD_STR (OIO_CONFIG_FILE_PATH);
	_ADD_STR (OIO_CONFIG_DIR_PATH);
	_ADD_STR (OIO_CONFIG_LOCAL_PATH);
	_ADD_STR (GCLUSTER_AGENT_SOCK_PATH);

	_ADD_DBL (COMMON_CLIENT_TIMEOUT);
	_ADD_DBL (CS_CLIENT_TIMEOUT);
	_ADD_DBL (M0V2_CLIENT_TIMEOUT);
	_ADD_DBL (M1V2_CLIENT_TIMEOUT);
	_ADD_DBL (M2V2_CLIENT_TIMEOUT);
	_ADD_DBL (M2V2_CLIENT_TIMEOUT_HUGE);
	_ADD_DBL (SQLX_CLIENT_TIMEOUT);

	char **out = calloc (1+tmp->len, sizeof(void*));
	for (guint i=0; i<tmp->len ;++i)
		out[i] = strdup((char*) tmp->pdata[i]);
	for (guint i=0; i<tmp->len ;++i)
		g_free (tmp->pdata[i]);
	g_ptr_array_free (tmp, TRUE);
	return out;
}<|MERGE_RESOLUTION|>--- conflicted
+++ resolved
@@ -1082,14 +1082,11 @@
 	return NULL != ul && !ul->finished && ul->ready_for_data;
 }
 
-<<<<<<< HEAD
 int
 oio_sds_upload_needs_ecd(struct oio_sds_ul_s *ul)
 {
 	return _chunk_method_needs_ecd(ul->chunk_method);
 }
-=======
->>>>>>> e753934f
 
 struct oio_error_s *
 oio_sds_upload_prepare (struct oio_sds_ul_s *ul, size_t size)
@@ -1357,7 +1354,6 @@
 
 			_sds_upload_add_headers(ul, dest);
 
-<<<<<<< HEAD
 			http_put_dest_add_header (dest, RAWX_HEADER_PREFIX "chunk-id",
 					"%s", strrchr(c->url, '/')+1);
 
@@ -1365,18 +1361,6 @@
 			_chunk_pack_position (c, strpos, sizeof(strpos));
 			http_put_dest_add_header (dest, RAWX_HEADER_PREFIX "chunk-pos",
 					"%s", strpos);
-=======
-		/* FIXME fix the fake value */
-		http_put_dest_add_header (dest, RAWX_HEADER_PREFIX "content-chunksnb",
-				"%d", 1);
-
-		http_put_dest_add_header (dest, RAWX_HEADER_PREFIX "chunk-id",
-				"%s", strrchr(c->url, '/')+1);
-		gchar strpos[32];
-		_chunk_pack_position (c, strpos, sizeof(strpos));
-		http_put_dest_add_header (dest, RAWX_HEADER_PREFIX "chunk-pos",
-				"%s", strpos);
->>>>>>> e753934f
 
 			ul->http_dests = g_slist_append (ul->http_dests, dest);
 		}
@@ -2048,12 +2032,7 @@
 	if (!sds || !url || !phas)
 		return (struct oio_error_s*) BADREQ("Missing argument");
 	oio_ext_set_reqid (sds->session_id);
-<<<<<<< HEAD
 	GError *err = oio_proxy_call_content_show (sds->h, url, NULL, NULL);
-=======
-
-	GError *err = oio_proxy_call_content_show (sds->h, url, NULL);
->>>>>>> e753934f
 	*phas = (err == NULL);
 	if (err && (CODE_IS_NOTFOUND(err->code) || err->code == CODE_NOT_FOUND))
 		g_clear_error(&err);
