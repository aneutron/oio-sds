{
	"meta2": {
		"code": "meta2_variables.c",
		"header": "meta2_variables.h",
		"variables": [
			{ "type": "int64", "name": "meta2_max_versions",
				"key": "meta2.max_versions",
				"descr": "How many versions for a single alias.",
				"def": 1, "min": -1, "max": "max" },

			{ "type": "int64", "name": "meta2_container_max_size",
				"key": "meta2.container.max_size",
				"descr": "How many bytes may be stored in each container.",
				"def": 0, "min": 0, "max": "max" },

			{ "type": "epoch", "name": "meta2_retention_period",
				"key": "meta2.retention_period",
				"descr": "How long should deleted content be kept.",
				"def": "7d", "min": "1s", "max": "30d" },

			{ "type": "uint", "name": "meta2_batch_maxlen",
				"key": "meta2.batch.maxlen",
				"descr": "When listing a container, limits the number of items to that value.",
				"def": "1k", "min": 1, "max": "100k" },

			{ "type": "epoch", "name": "meta2_reload_lb_period",
				"key": "meta2.reload.lb.period",
				"descr": "Sets the period of the periodical reloading of the Load-balancing state, in the current meta2 service.",
				"def": "10s", "min": "1s", "max": "1h" },

			{ "type": "epoch", "name": "meta2_reload_nsinfo_period",
				"key": "meta2.reload.nsinfo.period",
				"descr": "Sets the period of the periodical reloading of the namespace configuration, in the current meta2 service.",
				"def": "5s", "min": "1s", "max": "1h" },

			{ "type": "bool", "name": "meta2_flag_precheck_on_generate",
				"key": "meta2.generate.precheck",
				"descr": "Should the meta2 check the container state (quota, etc) before generating chunks.",
				"def": true },

			{ "type": "bool", "name": "meta2_flag_delete_exceeding_versions",
				"key": "meta2.delete_exceeding_versions",
				"descr": "When adding alias with versioning, deletes exceeding versions.",
				"def": false },

			{ "type": "int64", "name": "meta2_flush_limit",
				"key": "meta2.flush_limit",
				"descr": "When flushing a container, limits the number of deleted objects.",
				"def": 1000, "min": 0, "max": "max" }
		]
	},
	"rawx": {
		"code": "rawx_variables.c",
		"header": "rawx_variables.h",
		"variables": [
			{ "type": "bool", "name": "oio_rawx_events",
				"key": "rawx.events_allowed",
				"def": true,
				"descr": "" }
		]
	},
	"events": {
		"code": "events_variables.c",
		"header": "events_variables.h",
		"variables": [
			{ "type": "monotonic", "name": "oio_events_common_buffer_delay",
				"key": "events.common.pending.delay",
				"def": "1s", "min": "1ms", "max": "1h",
				"descr": "Sets the buffering delay of the events emitted by the application" },

			{ "type": "uint32", "name": "oio_events_common_max_pending",
				"key": "events.common.pending.max",
				"descr": "Sets the maximum number of pending events, not received yet by the endpoint",
				"def": "10000", "min": 1, "max": "1Mi" },

			{ "type": "uint", "name": "oio_events_zmq_max_recv",
				"key": "events.zmq.max_recv",
				"descr": "Sets the maximum number of ACK managed by the ZMQ notification client",
				"def": "32", "min": 1, "max": "1<<31 - 1" },

			{ "type": "monotonic", "name": "oio_events_beanstalkd_timeout",
				"key": "events.beanstalkd.timeout",
				"descr": "Set the interval between each check of the beanstalkd availability. Set to 0 to never check.",
				"def": "4s", "min": "100ms", "max": "90s" },

			{ "type": "monotonic", "name": "oio_events_beanstalkd_check_period",
				"key": "events.beanstalkd.check_period",
				"descr": "Set the interval between each check of the beanstalkd availability. Set to 0 to never check.",
				"def": "0", "min": "0", "max": "1d" },

			{ "type": "int64", "name": "oio_events_beanstalkd_check_level_deny",
				"key": "events.beanstalkd.check_level_deny",
				"descr": "Set the maximum number of items in beanstalkd before considering it full",
				"def": "500ki", "min": "0", "max": "max" },

			{ "type": "int64", "name": "oio_events_beanstalkd_check_level_alert",
				"key": "events.beanstalkd.check_level_alert",
				"descr": "Set a threshold for the number of items in the beanstalkd, so that the service will alert past that value. Set to 0 for no alert sent.",
				"def": "0", "min": "0", "max": "max" },

			{ "type": "uint", "name": "oio_events_beanstalkd_default_prio",
				"key": "events.beanstalkd.prio",
				"descr": "Sets the priority of each notification sent to the BEANSTALK endpoint",
				"def": "1 << 32 - 1", "min": 0, "max": "1 << 32 - 1" },

			{ "type": "epoch", "name": "oio_events_beanstalkd_default_delay",
				"key": "events.beanstalkd.delay",
				"descr": "Sets the delay on each notification sent to the BEANSTALK endpoint",
				"def": 0, "min": 0, "max": "1d" },

			{ "type": "epoch", "name": "oio_events_beanstalkd_default_ttr",
				"key": "events.beanstalkd.ttr",
				"descr": "Sets the TTR (time to run) allow on the treatment of the notificatio sent to the beanstalkd",
				"def": 120, "min": 0, "max": 86400 }
		]
	},
	"resolver": {
		"code": "resolver_variables.c",
		"header": "resolver_variables.h",
		"variables": [
			{ "type": "bool", "name": "oio_resolver_srv_shuffle",
				"key": "core.resolver.srv_shuffle",
				"descr": "",
				"def": true },

			{ "type": "bool", "name": "oio_resolver_dir_shuffle",
				"key": "core.resolver.dir_shuffle",
				"descr": "",
				"def": true },

			{ "type": "bool", "name": "oio_resolver_cache_enabled",
				"key": "resolver.cache.enabled",
				"descr": "Allows the resolver instances to cache entries",
				"def": false },

			{ "type": "monotonic", "name": "oio_resolver_m0cs_default_ttl",
				"key": "resolver.cache.csm0.ttl.default",
				"descr": "In any service resolver instanciated, sets the default TTL on the entries related meta0 (meta1 addresses) and conscience (meta0 address)",
				"def": 0, "min": 0, "max": "max" },

			{ "type": "uint", "name": "oio_resolver_m0cs_default_max",
				"key": "resolver.cache.csm0.max.default",
				"descr": "In any service resolver instanciated, sets the maximum number of entries related to meta0 (meta1 addresses) and conscience (meta0 address)",
				"def": "4Mi", "min": 0, "max": "max" },

			{ "type": "monotonic", "name": "oio_resolver_srv_default_ttl",
				"key": "resolver.cache.srv.ttl.default",
				"descr": "In any service resolver instanciated, sets the default TTL on the meta1 entries (data-bound services)",
				"def": 0, "min": 0, "max": "max" },

			{ "type": "uint", "name": "oio_resolver_srv_default_max",
				"key": "resolver.cache.srv.max.default",
				"descr": "In any service resolver instanciated, sets the maximum number of meta1 entries (data-bound services)",
				"def": "4Mi", "min": 0, "max": "max" }
		]
	},
	"metautils": {
		"license": "lgpl",
		"code": "common_variables.c",
		"header": "common_variables.h",
		"variables": [
			{ "type": "uint", "name": "oio_socket_gridd_rcvbuf",
				"key": "socket.gridd.rcvbuf",
				"descr": "Set to a non-zero value to explicitely force a RCVBUF option on client sockets to gridd services. Set to 0 to keep the OS default.",
				"def": 0, "min": 0, "max": "16Mi"},

			{ "type": "uint", "name": "oio_socket_gridd_sndbuf",
				"key": "socket.gridd.sndbuf",
				"descr": "Set to a non-zero value to explicitely force a SNDBUF option on client sockets to gridd services. Set to 0 to keep the OS default.",
				"def": 0, "min": 0, "max": "16Mi"},

			{ "type": "uint", "name": "oio_ns_meta1_digits",
				"key": "ns.meta1_digits",
				"descr": "Default number of digits to agregate meta1 databases.",
				"def": 4, "min": 0, "max": 4,
				"aliases": ["meta1_digits"]},

			{ "type": "uint", "name": "oio_ns_flat_bits",
				"key": "ns.flat_bits",
				"descr": "Default number of bits with flat-NS computation.",
				"def": 17, "min": 0, "max": 64 },

			{ "type": "int64", "name": "oio_ns_chunk_size",
				"key": "ns.chunk_size",
				"descr": "Default chunk size for the given namespace.",
				"def": "10Mi", "min": 1, "max": "max" },

			{ "type": "string", "name": "oio_ns_service_update_policy",
				"key": "ns.service_update_policy",
				"limit": 1024,
				"def": "meta2=KEEP|3|1;sqlx=KEEP|1|1|;rdir=KEEP|1|1|user_is_a_service=rawx",
				"descr": "" },

			{ "type": "string", "name": "oio_ns_storage_policy",
				"key": "ns.storage_policy",
				"limit": 128,
				"def": "NONE",
				"descr": "" },

			{ "type": "bool", "name": "oio_ns_master",
				"key": "ns.master",
				"def": true,
				"descr": "" },

			{ "type": "bool", "name": "oio_ns_mode_worm",
				"key": "ns.worm",
				"def": false,
				"descr": "Is the NS in a WORM (for Write Once, Read Many --but never delete)." },

			{ "type": "monotonic", "name": "main_log_level_reset_delay",
				"key": "common.verbosity.reset_delay",
				"def": "5m", "min": "1s", "max": "1h",
				"descr": "Tells how long the verbosity remains higher before being reset to the default, after a SIGUSR1 has been received." },

			{ "type": "float", "name": "oio_m1_client_timeout_common",
				"key": "meta1.outgoing.timeout.common.req",
				"descr": "Sets the timeout to the set of (quick) RPC that query a meta1 service",
				"def": 10.0, "min": 0.01, "max": 60.0 },

			{ "type": "float", "name": "oio_m0_client_timeout_common",
				"key": "meta0.outgoing.timeout.common.req",
				"descr": "Sets the timeout to the set of (quick) RPC that query a meta0 service",
				"def": 10.0, "min": 0.01, "max": 60.0 },

			{ "type": "bool", "name": "oio_log_outgoing",
				"key": "server.log_outgoing",
				"def": false,
				"descr": "" },

			{ "type": "bool", "name": "oio_socket_linger_onoff",
				"key": "socket.linger.enabled",
				"def": false,
				"descr": "Set to TRUE to allow the LINGER behavior of TCP sockets, as a default. The connections then end with a normal FIN packet, and go in the TIME_WAIT state for a given delay. Setting to FALSE causes connections to be closed with a RST packet, then avoiding a lot of TCP sockets in the TIME_WAIT state." },

			{ "type": "epoch", "name": "oio_socket_linger_delay",
				"key": "socket.linger.delay",
				"def": "1s", "min": 0, "max": 60,
				"descr": "When socket.linger.enabled is set to TRUE, socket.linger.delat tells how the socket remains in the TIME_WAIT state after the close() has been called." },

			{ "type": "bool", "name": "oio_socket_quickack",
				"key": "socket.quickack.enabled",
				"def": true,
				"descr": "Should the sockets opened by the application receive the TCP_QUICKACK flag." },

			{ "type": "bool", "name": "oio_socket_nodelay",
				"key": "socket.nodelay.enabled",
				"def": true,
				"descr": "Should the socket to meta~ services receive the TCP_NODELAY flag. When TRUE, it disables the Naggle's algorithm." },

			{ "type": "bool", "name": "oio_socket_fastopen",
				"key": "socket.fastopen.enabled",
				"def": true,
				"descr": "Should the socket to meta~ services use TCP_FASTOPEN flag." },

			{ "type": "int32", "name": "oio_client_fake_timeout_threshold",
				"key": "enbug.client.fake_timeout.threshold",
				"descr": "Set the probability of fake timeout failures, in any client RPC to a 'meta' service",
				"def": 0, "min": 0, "max": 100 },

			{ "type": "bool", "name": "oio_client_down_avoid",
				"key": "client.down_cache.avoid",
				"def": true,
				"descr": "Should an error be raised when the peer is marked down, instead of trying to contact the peer." },

			{ "type": "bool", "name": "oio_client_down_shorten",
				"key": "client.down_cache.shorten",
				"def": false,
				"descr": "Should the connection timeout be dramatically shortened when talking to a peer that has been reported down. Set to false by default, this is evaluated after the avoidance of those peers." },

			{ "type": "bool", "name": "oio_client_cache_errors",
				"key": "client.errors_cache.enabled",
				"def": false,
				"descr": "Should the client feed a cache with the network errors it encounters, and should those errors be used to prevent RPC to be performed toward 'too-faulty' peers." },

			{ "type": "uint64", "name": "oio_client_cache_errors_max",
				"key": "client.errors_cache.max",
				"def": "60", "min": 1, "max": "4Gi",
				"descr": "Sets the number of faults (on the period given by client.errors_cache.period) beyond which a peer is considered as too faulty to try a new RPC." },

			{ "type": "epoch", "name": "oio_client_cache_errors_period",
				"key": "client.errors_cache.period",
				"def": "60s", "min": "1s", "max": "1h",
				"descr": "Sets the size of the time window used to count the number of network errors." },


			{ "type": "float", "name": "oio_client_timeout_single",
				"key": "gridd.timeout.single.common",
				"def": 30.0, "min": 0.01, "max": 120.0,
				"descr": "Sets the default timeout for unitary (request/response) RPC, without considering the possible redirection." },

			{ "type": "float", "name": "oio_client_timeout_whole",
				"key": "gridd.timeout.whole.common",
				"def": 30.0, "min": 0.1, "max": 120.0,
				"descr": "Sets the global timeout of a RPC to e 'meta' service, considering all the possible redirections." },

			{ "type": "float", "name": "oio_client_timeout_connect",
				"key": "gridd.timeout.connect.common",
				"def": 4.0, "min": 0.1, "max": 30.0,
				"descr": "Sets the connection timeout, involved in any RPC to a 'meta' service." }
		]
	},
	"sqliterepo_remote": {
		"license": "lgpl",
		"code": "sqliterepo_remote_variables.c",
		"header": "sqliterepo_remote_variables.h",
		"variables": [
			{ "type": "float", "name": "oio_election_use_timeout_cnx",
				"key": "sqliterepo.outgoing.timeout.cnx.use",
				"descr": "Sets the connection timeout when ping'ing a peer database. Keep it small. Only used when UDP is disabled.",
				"def": 1.0, "min": 0.01, "max": 30.0 },

			{ "type": "float", "name": "oio_election_use_timeout_req",
				"key": "sqliterepo.outgoing.timeout.req.use",
				"descr": "Sets the global timeout when ping'ing a peer database. Keep it small.",
				"def": 10.0, "min": 0.01, "max": 30.0 },

			{ "type": "float", "name": "oio_election_getvers_timeout_cnx",
				"key": "sqliterepo.outgoing.timeout.cnx.getvers",
				"descr": "Sets the connection timeout when exchanging versions between databases replicas.",
				"def": 5.0, "min": 0.01, "max": 30.0 },

			{ "type": "float", "name": "oio_election_getvers_timeout_req",
				"key": "sqliterepo.outgoing.timeout.req.getvers",
				"descr": "Sets the global timeout when performing a version exchange RPC. Keep it rather small, to let election quickly fail on network troubles. Only used when UDP is disabled.",
				"def": 10.0, "min": 0.01, "max": 30.0 },

			{ "type": "float", "name": "oio_election_replicate_timeout_cnx",
				"key": "sqliterepo.outgoing.timeout.cnx.replicate",
				"descr": "Sets the connection timeout sending a replication request.",
				"def": 5.0, "min": 0.01, "max": 30.0 },

			{ "type": "float", "name": "oio_election_replicate_timeout_req",
				"key": "sqliterepo.outgoing.timeout.req.replicate",
				"descr": "Sets the global timeout when sending a replication RPC, from the current MASTER to a SLAVE",
				"def": 10.0, "min": 0.01, "max": 30.0 },

			{ "type": "float", "name": "oio_election_resync_timeout_cnx",
				"key": "sqliterepo.outgoing.timeout.cnx.resync",
				"descr": "Set the connection timeout during RPC to ask for a SLAVE database to be resync on its MASTER",
				"def": 5.0, "min": 0.01, "max": 30.0 },

			{ "type": "float", "name": "oio_election_resync_timeout_req",
				"key": "sqliterepo.outgoing.timeout.req.resync",
<<<<<<< HEAD
				"descr": "Sets the global timeout of a RESYNC request sent to a 'meta' service. Sent to a SLAVE DB, the RESYNC operation involves a RPC from the SLAVE to the MASTER, then a DB dump on the MASTER and restoration on the SLAVE. Thus that operation might be rather long, due to the possibility of network/disk latency/bandwidth, etc.",
				"def": 30.0, "min": 0.01, "max": 300.0 }
=======
				"descr": "Sets the global timeout of a RESYNC request sent to a 'meta' service. Sent to a SLAVE DB, the RESYNC operation involves a RPC from the SLAVE to the MASTER, then a DB dump on the MASTER and restoration on the SLAVE. Thus that operation might be rather long, due to the possibility of network/disk latency/bandwidth, etc. Should be set accordingly with sqliterepo.dumps.timeout",
				"def": 241.0, "min": 0.01, "max": 300.0 }
>>>>>>> 37c720b6
		]
	},
	"sqliterepo": {
		"license": "lgpl",
		"code": "sqliterepo_variables.c",
		"header": "sqliterepo_variables.h",
		"variables": [
			{ "type": "int", "name": "sqliterepo_dumps_max",
				"key": "sqliterepo.dumps.max",
				"descr": "How many concurrent DB dumps may happen in a single process.",
				"def": 1024, "min": 1, "max": "max"},

			{ "type": "monotonic", "name": "sqliterepo_dumps_timeout",
				"key": "sqliterepo.dumps.timeout",
				"descr": "How long to wait for a concurrent DB dump to finish. Should be set accordingly with sqliterepo.outgoing.timeout.req.resync.",
				"def": "4m", "min": "1s", "max": "1d" },

			{ "type": "bool", "name": "sqliterepo_udp_deferred",
				"key": "sqliterepo.udp_deferred",
				"descr": "Should the sendto() of DB_USE be deferred to a thread-pool. Only effective when `oio_udp_allowed` is set. Set to 0 to keep the OS default.",
				"def": true},

			{ "type": "uint", "name": "sqliterepo_zk_mux_factor",
				"key": "sqliterepo.zk.mux_factor",
				"descr": "For testing purposes. The value simulates ZK sharding on different connection to the same cluster.",
				"def": 1, "min": 1, "max": 64},

			{ "type": "bool", "name": "sqliterepo_zk_shuffle",
				"key": "sqliterepo.zk.shuffle",
				"descr": "Should the synchronism mechanism shuffle the set of URL in the ZK connection string? Set to yes as an attempt to a better balancing of the connections to the nodes of the ZK cluster.",
				"def": true},

			{ "type": "bool", "name": "sqliterepo_election_lazy_recover",
				"key": "sqliterepo.election.lazy_recover",
				"descr": "Should the election mecanism try to recreate missing DB?",
				"def": false},

			{ "type": "monotonic", "name": "oio_election_lock_alert_delay",
				"key": "sqliterepo.election.lock_alert_delay",
				"descr": "Only effective when built in DEBUG mode. Dump the long critical sections around the elections lock, when the lock is held for longer than this threshold (in microseconds).",
				"def": "200", "min": "1", "max": "60s" },

			{ "type": "monotonic", "name": "oio_election_period_cond_wait",
				"key": "sqliterepo.election.wait.quantum",
				"descr": "In the current sqliterepo repository, while loop-waiting for a final election status to be reached, this value sets the unit amount of time of eacch unit wait on the lock. Keep this value rather small to avoid waiting for too long, but not too small to avoid dumping CPU cycles in active waiting.",
				"def": "4s", "min": "100ms", "max": "1h" },

			{ "type": "monotonic", "name": "oio_election_delay_wait",
				"key": "sqliterepo.election.wait.delay",
				"descr": "In the current sqliterepo repository, sets the maximum amount of time a worker thread is allowed to wait for an election to get its final status.",
				"def": "20s", "min": "100ms", "max": "1h" },

			{ "type": "bool", "name": "oio_election_enable_nowait_pending",
				"key": "sqliterepo.election.nowait.enable",
				"descr": "Check of the election is pending since too long. If it is, don't way for it.",
				"def": false },

			{ "type": "monotonic", "name": "oio_election_delay_nowait_pending",
				"key": "sqliterepo.election.nowait.after",
				"descr": "In the current sqliterepo repository, sets the amount of time spent in an election resolution that will make a worker thread won't wait at all and consider that election is stalled.",
				"def": "15m", "min": "1ms", "max": "max" },

			{ "type": "monotonic", "name": "oio_election_delay_expire_NONE",
				"key": "sqliterepo.election.delay.expire_none",
				"descr": "In the current sqliterepo repository, sets the amount of time an election without status will be forgotten ",
				"def": "30m", "min": "1s", "max": "1d" },

			{ "type": "monotonic", "name": "oio_election_delay_expire_SLAVE",
				"key": "sqliterepo.election.delay.expire_slave",
				"descr": "In the current sqliterepo repository, sets the amount of time after which a SLAVE election will drop its status and return to the NONE status. This helps recycling established-but-unused elections, and save Zookeeper nodes.",
				"def": "210m", "min": "1s", "max": "7d" },

			{ "type": "monotonic", "name": "oio_election_delay_ping_final",
				"key": "sqliterepo.election.delay.ping_final",
				"descr": "In the current sqliterepo repository, sets the average amount of time after which a PING will be sent for an established election. This is an average, in facts a jitter is introduced to avoid resonance effects on large-scale platforms. Should be greater than sqliterepo.election.delay.expire_slave if you want the slaves to actually expire.",
				"def": "30m", "min": "1ms", "max": "1d" },

			{ "type": "monotonic", "name": "oio_election_delay_expire_MASTER",
				"key": "sqliterepo.election.delay.expire_master",
				"descr": "In the current sqliterepo repository, sets the amount of time after which a MASTER election will drop its status and return to the NONE status. This helps recycling established-but-unused elections, and save Zookeeper nodes. Keep this value between sqliterepo.election.delay.expire_slave and sqliterepo.election.delay.ping_final if you want the election to never expire.",
				"def": "240m", "min": "1ms", "max": "7d" },

			{ "type": "monotonic", "name": "oio_election_delay_retry_FAILED",
				"key": "sqliterepo.election.delay.retry_failed",
				"descr": "In the current sqliterepo repository, sets the amount of time after which a failed election leaves its FAILED status and returns to the NONE status.",
				"def": "2s", "min": "1ms", "max": "7d" },

			{ "type": "uint", "name": "_page_size",
				"key": "sqliterepo.page_size",
				"descr": "In the current sqliterepo repository, sets the page size of all the databases used. This value only has effects on databases created with that value.",
				"def": 4096, "min": 512, "max": "1024 * 1024" },

			{ "type": "int32", "name": "oio_sqlx_request_failure_threshold",
				"key": "enbug.sqliterepo.client.failure.threshold",
				"descr": "In testing situations, sets the average ratio of requests failing for a fake reason (from the peer). This helps testing the retrial mechanisms.",
				"def": 0, "min": 0, "max": 100 },

			{ "type": "monotonic", "name": "oio_sqlx_timeout_check_period",
				"key": "enbug.sqliterepo.client.timeout.period",
				"descr": "In testing situations, sets the average ratio of requests failing for a fake reason (connection timeout). This helps testing the retrial mechanisms and the behavior under strong network split-brain.",
				"def": "1s", "min": "1ms", "max": "1d" },

			{ "type": "monotonic", "name": "oio_sqlx_timeout_check_max",
				"key": "sqliterepo.client.timeout.alert_if_longer",
				"descr": "In the current sqliterepo repository, sets the maximum amount of time a periodical task may take, while checking for the timeouts on the outbound connections.",
				"def": "5s", "min": "1ms", "max": "1h" },

			{ "type": "uint", "name": "sqliterepo_election_task_EXIT_period",
				"key": "sqliterepo.election.task.exit.period",
				"descr": "In jiffies, how often the removal of expired NONE elections happens",
				"def": "5", "min": 0, "max": "86400" },

			{ "type": "uint", "name": "sqliterepo_election_task_TIMER_period",
				"key": "sqliterepo.election.task.timer.period",
				"descr": "In jiffies, how often the elections waiting for timers are fired",
				"def": "1", "min": 0, "max": "86400" },

			{ "type": "monotonic", "name": "sqliterepo_election_task_EXIT_alert",
				"key": "sqliterepo.election.task.exit.alert",
				"descr": "When NONE elections are expired, report a warning if the background task holds the lock longer than this value.",
				"def": "100ms", "min": 0, "max": "max" },

			{ "type": "monotonic", "name": "sqliterepo_election_task_TIMER_alert",
				"key": "sqliterepo.election.task.timer.alert",
				"descr": "When timers are raised on elections, report a warning if the background task holds the lock longer than this value.",
				"def": "100ms", "min": 0, "max": "max" },

			{ "type": "bool", "name": "sqliterepo_allow_master",
				"key": "sqliterepo.election.allow_master",
				"descr": "Allow the role of MASTER in any election.",
				"def": true },

			{ "type": "uint", "name": "disconnection_rrd_window",
			   "key": "sqliterepo.zk.rrd.window",
				"descr": "Sets the time window to remember the reconnection events, on a ZK connection.",
			   "def": 30, "min": 1, "max": 4095 },

			{ "type": "uint", "name": "disconnection_threshold",
				"key": "sqliterepo.zk.rrd.threshold",
				"descr": "Sets the maximum number of reconnections to the ZK that remains acceptable. Beyond that limit, we consider the current service has been disconnected, and that it loast all its nodes.",
				"def": 5, "min": 1, "max": "1 << 32 - 1" },

			{ "type": "int32", "name": "oio_sync_failure_threshold_action",
				"key": "enbug.sqliterepo.synchro.failure",
				"descr": "Fake Error rate on synchronism RPC (a.k.a. ZK) ",
				"def": 0, "min": 0, "max": 100 },

			{ "type": "bool", "name": "_cache_fail_on_heavy_load",
				"key": "sqliterepo.cache.heavyload.fail",
				"descr": "Triggers an error when a thread waits for an overloaded database.",
				"def": false},

			{ "type": "bool", "name": "_cache_alert_on_heavy_load",
				"key": "sqliterepo.cache.heavyload.alert",
				"descr": "Triggers an alert when a thread tries to wait for an overloaded database.",
				"def": true },

			{ "type": "uint32", "name": "_cache_max_waiting",
				"key": "sqliterepo.cache.waiting.max",
				"descr": "Sets how many threads can wait on a single database. All the additional waiters will be denied with any wait attempt.",
				"def": 16, "min": 0, "max": "1<<32 - 1" },

			{ "type": "monotonic", "name": "_cache_timeout_open",
				"key": "sqliterepo.cache.timeout.open",
				"descr": "Sets how long a worker thread accepts for a DB to become available.",
				"def": "20s", "min": "1ms", "max": "1d" },

			{ "type": "monotonic", "name": "_cache_period_cond_wait",
				"key": "sqliterepo.cache.timeout.lock",
				"descr": "Sets how long we (unit)wait on the lock around the databases. Keep it small.",
				"def": "1s", "min": "1ms", "max": "1h" },

			{ "type": "uint32", "name": "_cache_heat_threshold",
				"key": "sqliterepo.cache.heat_threshold",
				"descr": "Sets the heat value below which a databse is considered hot",
				"def": 1, "min": 1, "max": "1 << 32 - 1" },

			{ "type": "monotonic", "name": "_cache_grace_delay_cool",
				"key": "sqliterepo.cache.ttl.cool",
				"descr": "Sets the period after the return to the IDLE/COLD state, during which the recycling is forbidden. 0 means the base won't be decached.",
				"def": "1ms", "min": "0", "max": "1d" },

			{ "type": "monotonic", "name": "_cache_grace_delay_hot",
				"key": "sqliterepo.cache.ttl.hot",
				"descr": "Sets the period after the return to the IDLE/HOT state, during which the recycling is forbidden. 0 means the base won't be decached.",
				"def": "1ms", "min": "0", "max": "1d" },

			{ "type": "uint", "name": "sqliterepo_release_size",
				"key": "sqliterepo.release_size",
				"descr": "Sets how many bytes bytes are released when the LEAN request is received by the current 'meta' service.",
				"def": "64Mi", "min": 1, "max": "1<<32 - 1" },

			{ "type": "monotonic", "name": "sqliterepo_zk_timeout",
				"key": "sqliterepo.zk.timeout",
				"descr": "Sets the timeout of the zookeeper handle (in the meaning of the zookeeper client library)",
				"def": "10s", "min": "1ms", "max": "1h" },

			{ "type": "uint", "name": "sqliterepo_repo_max_bases_hard",
				"key": "sqliterepo.repo.hard_max",
				"descr": "Sets how many databases can be kept simultaneously open (in use or idle) in the current service. If defined to 0, it is set to 48% of available file descriptors.",
				"def": "0", "min": "0", "max": "128ki" },

			{ "type": "uint", "name": "sqliterepo_repo_max_bases_soft",
				"key": "sqliterepo.repo.soft_max",
				"descr": "Sets how many databases can be in use at the same moment in the current service. If defined to 0, it is set to sqliterepo.repo.hard_max.",
				"def": "0", "min": "0", "max": "128ki" },

			{ "type": "monotonic", "name": "sqliterepo_getvers_delay",
				"key": "sqliterepo.repo.getvers_delay",
				"descr": ".",
				"def": "100ms", "min": "10ms", "max": "1m",
				"aliases": ["sqliterepo.repo.getvers_backoff"]},

			{ "type": "uint", "name": "sqliterepo_getvers_attempts",
				"key": "sqliterepo.repo.getvers_attempts",
				"descr": "Sets how many versions exchanges are allowed during the journey in the election FSM.",
				"def": 5, "min": 1, "max": "64",
				"aliases": ["sqliterepo.repo.getvers_max_retries"]},

			{ "type": "uint", "name": "sqliterepo_fd_max_active",
				"key": "sqliterepo.repo.fd_max_active",
				"descr": "Maximum number of simultaneous outgoing connections. Set to 0 for an automatic detection (2% of available file descriptors).",
				"def": 512, "min": 0, "max": "64ki" },

			{ "type": "uint", "name": "sqliterepo_fd_min_active",
				"key": "sqliterepo.repo.fd_min_active",
				"descr": "Minimum number of simultaneous outgoing connections.",
				"def": 32, "min": 0, "max": "64ki" },

			{ "type": "monotonic", "name": "sqliterepo_active_queue_ttl",
				"key": "sqliterepo.repo.active_queue_ttl",
				"descr": "In the current server, sets the maximum amount of time a queued DB_USE, DB_GETVERS or DB_PIPEFROM request may remain in the queue. If the message was queued for too long before being sent, it will be dropped. The purpose of such a mechanism is to avoid clogging the queue and the whole election/cache mechanisms with old messages, those messages having already been resent.",
				"def": "4s", "min": "100ms", "max": "60s" },

			{ "type": "string", "name": "sqliterepo_election_2master_db",
				"key": "enbug.election.double_master.db",
				"descr": "CID of the base to force a double master condition on.",
				"def": "", "limit": 256 },

			{ "type": "int64", "name": "sqliterepo_dump_chunk_size",
				"key": "sqliterepo.dump.chunk_size",
				"descr": "Size of data chunks when copying a database using the chunked DB_PIPEFROM/DB_DUMP mechanism.",
<<<<<<< HEAD
				"def": "8Mi", "min": 4096, "max": "2047Mi" }
=======
				"def": "8Mi", "min": 4096, "max": "2047Mi" },

			{ "type": "int64", "name": "sqliterepo_dump_max_size",
				"key": "sqliterepo.dump.max_size",
				"descr": "Maximum size of a database dump. If a base is bigger than this size, it will be refused the synchronous DB_RESTORE mechanism, and will be ansynchronously restored with the DB_DUMP/DB_PIPEFROM mechanism.",
				"def": "1024Mi", "min": 0, "max": "2047Mi" }
>>>>>>> 37c720b6
		]
	},
	"rdir": {
		"code": "rdir_variables.c",
		"header": "rdir_variables.h",
		"variables": [
			{ "type": "uint", "name": "rdir_fd_per_base",
				"key": "rdir.fd_per_base",
				"descr": "Configure the maximum number of file descriptors allowed to each leveldb database. Set to 0 to autodetermine the value (cf. rdir.fd_reserve). The real value will be clamped at least to 8. Will only be applied on bases opened after the configuration change.",
				"def": 0, "min": 0, "max": "16ki" },

			{ "type": "uint", "name": "rdir_fd_reserve",
				"key": "rdir.fd_reserve",
				"descr": "Configure the total number of file descriptors the leveldb backend may use. Set to 0 to autodetermine the value. Will only be applied on bases opened after the configuration change.",
				"def": 0, "min": 0, "max": "32ki" }
		]
	},
	"server": {
		"license": "lgpl",
		"code": "server_variables.c",
		"header": "server_variables.h",
		"variables": [
			{ "type": "uint", "name": "server_fd_max_passive",
				"key": "server.fd_max_passive",
				"descr": "Maximum number of simultaneous incoming connections. Set to 0 for an automatic detection (50% of available file descriptors).",
				"def": 0, "min": 0, "max": "64ki" },

			{ "type": "bool", "name": "oio_udp_allowed",
				"key": "udp_allowed",
				"def": true,
				"descr": "Allow the sqlx client DB_USE RPC to be sent via UDP instead of the default TCP channel."},

			{ "type": "epoch", "name": "oio_sqlx_lb_refresh_period",
				"key": "sqlx.lb.refresh_period",
				"descr": "In the current sqlx-based service, tells the period (in seconds) at which the service will refresh its load-balancing information.",
				"def": "1", "min": 1, "max": "60s" },

			{ "type": "uint", "name": "server_event_batch_size",
				"key": "server.batch.events",
				"descr": "In the network core of a server, how many events do you manage in each call to epoll_wait(). Set to a low value to quickly react on new connections, to an higher value to rather treat established connections. The value is bound to a stack-allocated buffer, keep it rather small.",
				"def": 128, "min": 1, "max": "4ki" },

			{ "type": "uint", "name": "server_accept_batch_size",
				"key": "server.batch.accept",
				"descr": "In the network core, when the server socket wakes the call to epoll_wait(), that value sets the number of subsequent calls to accept(). Setting it to a low value allows to quickly switch to other events (established connection) and can lead to a strvation on the new connections. Setting to a high value might spend too much time in accepting and ease denials of service (with established but idle cnx).",
				"def": 64, "min": 1, "max": "4ki" },

			{ "type": "monotonic", "name": "sqliterepo_server_exit_ttl",
				"key": "sqliterepo.service.exit_ttl",
				"descr": ".",
				"def": "10s", "min": "1ms", "max": "1h" },

			{ "type": "int", "name": "server_threadpool_max_unused",
				"key": "server.pool.max_unused",
				"descr": "In the current server, sets how many threads may remain unused. This value is, in the GLib, common to all the threadpools.",
				"def": "20", "min":0, "max":"1<<31 -1" },

			{ "type": "monotonic", "name": "server_threadpool_max_idle",
				"key": "server.pool.max_idle",
				"descr": "In the current server, sets how long a thread can remain unused before considered as idle (and thus to be stopped)",
				"def": "30s", "min": 1, "max": "1h" },

			{ "type": "int", "name": "server_threadpool_max_stat",
				"key": "server.pool.max_stat",
				"descr": "In the current server, sets how many threads are allowed to the stats server. Keep this value really small, 1 should be enough for most usages, and consider increasing it if you have clues that the management of internal metrics is the bottleneck. Set to 0 for no limit.",
				"def": "1", "min": 0, "max": "1 << 31 - 1" },

			{ "type": "int", "name": "server_threadpool_max_tcp",
				"key": "server.pool.max_tcp",
				"descr": "In the current server, sets the maximum number of threads for the pool responsible for the TCP connections (threading model is one thread per request being managed, and one request at once per TCP connection). Set to 0 for no limit.",
				"def": "0", "min": 0, "max": "1 << 31 - 1" },

			{ "type": "int", "name": "server_threadpool_max_udp",
				"key": "server.pool.max_udp",
				"descr": "In the current server, sets the maximum number of threads for pool responsible for the UDP messages handling. UDP is only used for quick synchronisation messages during MASTER elections. Set ot 0 for no limit.",
				"def": 4, "min": 0, "max": "1 << 31 - 1" },

			{ "type": "monotonic", "name": "server_cnx_ttl_never",
				"key": "server.cnx.timeout.never",
				"descr": "In the current server, sets the maximum amount of time an established connection is allowed to live when it has no activity at all.",
				"def": "30s", "min": 0, "max": "1d" },

			{ "type": "monotonic", "name": "server_cnx_ttl_persist",
				"key": "server.cnx.timeout.persist",
				"descr": "In the current server, sets the maximum amount of time a connection is allowed to live, since its creation by the accept() call, wheter it presents activity or not.",
				"def": "2h", "min": 0, "max": "1d" },

			{ "type": "monotonic", "name": "server_cnx_ttl_idle",
				"key": "server.cnx.timeout.idle",
				"descr": "In the current server, sets the maximumu amount of time a connection may live without activity since the last activity (i.e. the last reply sent)",
				"def": "5m", "min": 0, "max": "1d" },

			{ "type": "monotonic", "name": "server_udp_queue_ttl",
				"key": "server.udp_queue.ttl",
				"descr": "In the current server, sets the maximum amount of time a queued UDP frame may remain in the queue. When unqueued, if the message was queued for too long, it will be dropped. The purpose of such a mechanism is to avoid clogging the queue and the whole election/cache mechanisms with old messages, those messages having already been resent.",
				"def": "1s", "min": "100ms", "max": "1d" },

			{ "type": "uint", "name": "server_udp_queue_maxlen",
				"key": "server.udp_queue.max",
				"descr": "In the current server, sets the maximum length of the queue for UDP messages. When that number has been reached and a new message arrives, the message will be dropped.",
				"def": 512, "min": 0, "max": "1 << 32 - 1" },

			{ "type": "monotonic", "name": "server_queue_max_delay",
				"key": "server.queue.max_delay",
				"descr": "Anti-DDoS counter-mesure. In the current server, sets the maximum amount of time a queued TCP event may remain in the queue. If an event is polled and the thread sees the event stayed longer than that delay, the connection is immediately closed. Keep this value rather high because the connection closing doesn't involve a reply that will help the client to retry with an exponential back-off.",
				"def": "60s", "min": "10ms", "max": "1h" },

			{ "type": "monotonic", "name": "server_queue_warn_delay",
				"key": "server.queue.warn_delay",
				"descr": "In the current server, set the time threshold after which a warning is sent when a file descriptor stays longer than that in the queue of the Thread Pool.",
				"def": "4s", "min": "10ms", "max": "1h" },

			{ "type": "monotonic", "name": "meta_queue_max_delay",
				"key": "meta.queue.max_delay",
				"descr": "Anti-DDoS counter-mesure. In the current server, sets the maximum amount of time a queued TCP event may remain in the queue. If an event is polled and the thread sees the event stayed longer than that delay, A '503 Unavailabe' error is replied.",
				"def": "40s", "min": "10ms", "max": "1h" },

			{ "type": "int32", "name": "oio_server_request_failure_threshold",
				"key": "enbug.server.request.failure.threshold",
				"descr": "In testing situations, sets the average ratio of requests failing for a fake reason (from the peer). This helps testing the retrial mechanisms.",
				"def": 0, "min": 0, "max": 100 },

			{ "type": "uint", "name": "malloc_trim_size_ondemand",
				"key": "server.malloc_trim_size.ondemand",
				"descr": "Sets how many bytes bytes are released when the LEAN request is received by the current 'meta' service.",
				"def": 0, "min": 0, "max": "1<<32 - 1" },

			{ "type": "uint", "name": "sqlx_periodic_malloctrim_period",
				"key": "server.task.malloc_trim.period",
				"descr": "In jiffies, how often the periodic task that calls malloc_trim() is fired.",
				"def": 3600, "min": 0, "max": "86400" },

			{ "type": "uint", "name": "sqlx_periodic_malloctrim_size",
				"key": "server.malloc_trim_size.periodic",
				"descr": "Sets how many bytes bytes are released when the LEAN request is received by the current 'meta' service.",
				"def": 0, "min": 0, "max": "1<<32 - 1" },

			{ "type": "uint", "name": "sqlx_periodic_decache_period",
				"key": "server.periodic_decache.period",
				"descr": "In ticks / jiffies, with approx. 1 tick per second. 0 means never",
				"def": 0, "min": 0, "max": "1Mi" },

			{ "type": "uint", "name": "sqlx_periodic_decache_max_bases",
				"key": "server.periodic_decache.max_bases",
				"descr": "How many bases may be decached each time the background task performs its Dance of Death",
				"def": 1, "min": 1, "max": "4Mi" },

			{ "type": "monotonic", "name": "sqlx_periodic_decache_max_delay",
				"key": "server.periodic_decache.max_delay",
				"descr": "How long may the decache routine take",
				"def": "500ms", "min": "1ms", "max": "1m" },

			{ "type": "monotonic", "name": "sqlx_request_max_delay_start",
				"key": "server.request.max_delay_start",
				"descr": "How long a request might take to start executing on the server side. This value is used to compute a deadline for several waitings (DB cache, manager of elections, etc). Common to all sqliterepo-based services, it might be overriden.",
				"def": "30s", "min": "1ms", "max": "1h" }
		]
	},
	"proxy": {
		"code": "proxy_variables.c",
		"header": "proxy_variables.h",
		"variables": [
			{ "type": "monotonic", "name": "proxy_request_max_delay",
				"key": "proxy.request.max_delay",
				"descr": "How long a request might take to execute, when no specific deadline has been received. Used to compute a deadline transmitted to backend services, when no timeout is present in the request.",
				"def": "1m", "min": "1ms", "max": "1h" },

			{ "type": "bool", "name": "oio_proxy_srv_shuffle",
				"key": "proxy.srv_shuffle",
				"descr": "Should the proxy shuffle the meta2 addresses before the query, to do a better load-balancing of the requests.",
				"def": true },

			{ "type": "bool", "name": "oio_proxy_dir_shuffle",
				"key": "proxy.dir_shuffle",
				"descr": "Should the proxy shuffle the meta1 addresses before contacting them, thus trying to perform a better fanout of the requests.",
				"def": true },

			{ "type": "epoch", "name": "csurl_refresh_delay",
				"key": "proxy.period.refresh.csurl",
				"descr": "In the proxy, tells the period between the reloadings of the conscience URL, known from the local configuration",
				"def": "30s", "min": 0, "max": "1d" },

			{ "type": "epoch", "name": "srvtypes_refresh_delay",
				"key": "proxy.period.refresh.srvtypes",
				"descr": "In the proxy, tells the period between two refreshes of the known service types, from the conscience",
				"def": "30s", "min": "1s", "max": "1d" },

			{ "type": "epoch", "name": "nsinfo_refresh_delay",
				"key": "proxy.period.reload.nsinfo",
				"descr": "In the proxy, tells the period between two refreshes of the namespace configuration, from the conscience",
				"def": "30s", "min": "1s", "max": "1h" },

			{ "type": "monotonic", "name": "ttl_expire_local_services",
				"key": "proxy.ttl.services.local",
				"descr": "In the proxy cache, sets the TTL of a local service",
				"def": "30s", "min": 0, "max": "1d" },

			{ "type": "monotonic", "name": "ttl_down_services",
				"key": "proxy.ttl.services.down",
				"descr": "In the proxy cache, sets the TTL of a service known to be down",
				"def": "5s", "min": 0, "max": "1d" },

			{ "type": "monotonic", "name": "ttl_known_services",
				"key": "proxy.ttl.services.known",
				"descr": "In a proxy, sets the TTL of each service already encountered",
				"def": "5d", "min": 0, "max": "7d" },

			{ "type": "monotonic", "name": "ttl_expire_master_services",
				"key": "proxy.ttl.services.master",
				"descr": "In a proxy, sets the TTL on each 'known master' entry. That cache is filled each time a redirection to a MASTER occurs, so that we can immediately direct write operation to the service that owns the MASTER copy.",
				"def": "5s", "min": 0, "max": "7d" },

			{ "type": "epoch", "name": "lb_downstream_delay",
				"key": "proxy.period.cs.downstream",
				"descr": "In a proxy, sets the period between the refreshes of the load-balancing state from the central conscience.",
				"def": "5s", "min": 0, "max": "1m" },

			{ "type": "epoch", "name": "lb_upstream_delay",
				"key": "proxy.period.cs.upstream",
				"descr": "In a proxy, sets the period between two sendings of services states to the conscience.",
				"def": "1s", "min": "1s", "max": "1m" },

			{ "type": "uint", "name": "proxy_bulk_max_create_many",
				"key": "proxy.bulk.max.create_many",
				"descr": "In a proxy, sets how many containers can be created at once.",
				"def": "100", "min": 0, "max": "10k" },

			{ "type": "uint", "name": "proxy_bulk_max_delete_many",
				"key": "proxy.bulk.max.delete_many",
				"descr": "In a proxy, sets how many objects can be deleted at once.",
				"def": "100", "min": 0, "max": "10k" },

			{ "type": "bool", "name": "flag_cache_enabled",
				"key": "proxy.cache.enabled",
				"descr": "In a proxy, sets if any form of caching is allowed. Supersedes the value of resolver.cache.enabled.",
				"def": true,
				"aliases": ["Cache"]},

			{ "type": "bool", "name": "flag_local_scores",
				"key": "proxy.quirk.local_scores",
				"descr": "In a proxy, tells if the (ugly-as-hell) quirk that sets the score known from the conscience on the corresponding entries in the cache of services 'known to be local'",
				"def": false,
				"aliases": ["LocalScores"]},

			{ "type": "bool", "name": "flag_prefer_master_for_write",
				"key": "proxy.prefer.master_for_write",
				"descr": "In a proxy, upon a write request, should the proxy prefer services known to host the MASTER copy of the DB ",
				"def": true,
				"aliases": ["PreferMasterForWrites"]},

			{ "type": "bool", "name": "flag_prefer_master_for_read",
				"key": "proxy.prefer.master_for_read",
				"descr": "In a proxy, upon a read request, should the proxy prefer a service known to host a MASTER copy of the DB. Supersedes proxy.prefer.slave_for_read",
				"def": false,
				"aliases": ["PreferMaster"]},

			{ "type": "bool", "name": "flag_prefer_slave_for_read",
				"key": "proxy.prefer.slave_for_read",
				"descr": "In a proxy, upon a read request, should the proxy prefer a service known to host a SLAVE copy of the DB.",
				"def": false,
				"aliases": ["PreferSlave"]},

			{ "type": "bool", "name": "flag_force_master",
				"key": "proxy.force.master",
				"descr": "In a proxy, should the process ask the target service (with the help of an option in each RPC) to accept the RPC only if it is MASTER on that DB.",
				"def": false,
				"aliases": ["ForceMaster"]},

			{ "type": "uint", "name": "proxy_url_path_maxlen",
				"key": "proxy.url.path.maxlen",
				"descr": "In a proxy, sets the maximum length for the URL it receives. This options protects stack allocation for that URL.",
				"def": 2048, "min": 32, "max": 65536 },

			{ "type": "float", "name": "proxy_timeout_info",
				"key": "proxy.outgoing.timeout.info",
				"descr": "In a proxy, sets the global timeout for 'info' requests issued",
				"def": 5.0, "min": 0.01, "max": 60.0 },

			{ "type": "float", "name": "proxy_timeout_config",
				"key": "proxy.outgoing.timeout.config",
				"descr": "In a proxy, sets the global timeout for 'config' requests issued",
				"def": 10.0, "min": 0.1, "max": 60.0 },

			{ "type": "float", "name": "proxy_timeout_stat",
				"key": "proxy.outgoing.timeout.stat",
				"descr": "In a proxy, sets the global timeout for 'stat' requests issued (mostly forwarded for the event-agent)",
				"def": 10.0, "min": 0.1, "max": 60.0 },

			{ "type": "float", "name": "proxy_timeout_conscience",
				"key": "proxy.outgoing.timeout.conscience",
				"descr": "In a proxy, sets the global timeout for the RPC to the central cosnience service.",
				"def": 10.0, "min": 0.1, "max": 60.0 },

			{ "type": "float", "name": "proxy_timeout_common",
				"key": "proxy.outgoing.timeout.common",
				"descr": "In a proxy, sets the global timeout for all the other RPC issued (not conscience, not stats-related)",
				"def": 30.0, "min": 0.1, "max": 60.0 },

			{ "type": "int32", "name": "proxy_enbug_cs_failure_rate",
				"key": "enbug.proxy.cs.failure_rate",
				"descr": "Proxy probability to fail with 503 on a /cs route",
				"def": 0, "min": 0, "max": 100 },

			{ "type": "int32", "name": "oio_proxy_request_failure_threshold_alone",
				"key": "enbug.proxy.request_failure.alone",
				"descr": "Really, do not use this!",
				"def": 0, "min": 0, "max": 100 },

			{ "type": "int32", "name": "oio_proxy_request_failure_threshold_first",
				"key": "enbug.proxy.request_failure.first",
				"descr": "Really, do not use this!",
				"def": 0, "min": 0, "max": 100 },

			{ "type": "int32", "name": "oio_proxy_request_failure_threshold_middle",
				"key": "enbug.proxy.request_failure.middle",
				"descr": "Really, do not use this!",
				"def": 0, "min": 0, "max": 100 },

			{ "type": "int32", "name": "oio_proxy_request_failure_threshold_last",
				"key": "enbug.proxy.request_failure.last",
				"descr": "Really, do not use this!",
				"def": 0, "min": 0, "max": 100 }
		]
	},
	"client": {
		"license": "lgpl",
		"code": "client_variables.c",
		"header": "client_variables.h",
		"variables": [
			{ "type": "uint", "name": "oio_socket_proxy_buflen",
				"key": "socket.proxy.buflen",
				"descr": "Advice the libcurl to use that buffer size for the interactions with the proxy. libcurl gives no guaranty to take the advice into account. Set to 0 to let the default. libcurl applies its own range, usually between 1k and 512k.",
				"def": "0", "min": 0, "max": "512k"},

			{ "type": "uint", "name": "oio_socket_rawx_buflen",
				"key": "socket.rawx.buflen",
				"descr": "Advice the libcurl to use that buffer size for the interactions with the rawx services. libcurl gives no guaranty to take the advice into account. Set to 0 to let the default. libcurl applies its own range, usually between 1k and 512k.",
				"def": "0", "min": 0, "max": "512k"},

			{ "type": "bool", "name": "oio_sds_default_autocreate",
				"key": "core.sds.autocreate",
				"descr": "In the current oio-sds client SDK, should the entities be autocreated while accessed for the first time. So, when pushing a content in a container, when this option is set to 'true', the USER and the CONTAINER will be created and configured to the namespace's defaults.",
				"def": false, "declare": false },

			{ "type": "bool", "name": "oio_sds_no_shuffle",
				"key": "core.sds.noshuffle",
				"descr": "In the current oio-sds client SDK, should the rawx services be shuffled before accessed. This helps ensuring a little load-balancing on the client side.",
				"def": false },

			{ "type": "monotonic", "name": "_refresh_major_minor",
				"key": "core.period.refresh.major_minor",
				"descr": "Sets the minimal amount of time between two refreshes of the list of the major/minor numbers of the known devices, currently mounted on the current host. If the set of mounted file systems doesn't change, keep this value high.",
				"def": "30s", "min": "100ms", "max": "1h" },

			{ "type": "monotonic", "name": "_refresh_io_idle",
				"key": "core.period.refresh.io_idle",
				"descr": "Sets the minimal amount of time between two refreshes of the known IO-idle counters for the current host. Keep this small.",
				"def": "1s", "min": "100ms", "max": "1h" },

			{ "type": "float", "name": "oio_sqlx_timeout_req",
				"key": "sqlx.outgoing.timeout.req",
				"descr": "Sets the timeout for the requests issued to the SQLX services.",
				"def": 30.0, "min": 0.01, "max": 60.0 },

			{ "type": "float", "name": "oio_client_rawx_timeout_cnx",
				"key": "core.sds.timeout.cnx.rawx",
				"descr": "Sets the connection timeout for requests issued to rawx services.",
				"def": 5.0, "min": 0.001, "max": 300.0 },
			{ "type": "float", "name": "oio_client_rawx_timeout_req",
				"key": "core.sds.timeout.req.rawx",
				"descr": "Sets the global timeout when uploading a chunk to a rawx service.",
				"def": 60.0, "min": 0.001, "max": 600.0 },

			{ "type": "monotonic", "name": "_refresh_cpu_idle",
				"key": "core.period.refresh.cpu_idle",
				"descr": "Sets the miniimal amount of time between two refreshed of the known CPU-idle counters for the current host. Keep this value small.",
				"def": "1s", "min": "100ms", "max": "1h" },

			{ "type": "string", "name": "oio_core_http_user_agent",
				"key": "core.http.user_agent",
				"limit": 64,
				"def": "",
				"descr": "HTTP User-Agent to be used between any C client and the proxy" },

			{ "type": "string", "name": "oio_sds_client_version",
				"key": "core.sds.version",
				"limit": 64,
				"def": "4.2",
				"descr": "The version of the sds. It's used to know the expected metadata of a chunk" },

			{ "type": "bool", "name": "oio_sds_client_patch_metachunk_size",
				"key": "core.sds.adapt_metachunk_size",
				"def": "true",
				"descr": "Should the client adapt metachunk size to EC policy parameters? Letting this on will make bigger metachunks, but chunks on storage will stay at normal chunk size. Disabling this option allows clients to do write alignment." },

			{ "type": "bool", "name": "oio_url_must_be_unicode",
				"key": "core.sds.strict_utf8",
				"def": "true",
				"descr": "Should the object URLs be checked for non-UTF-8 characters? Disable this only if you have trouble reading old objects, uploaded before we check for invalid names."
			}

		]
	},
	"lb": {
		"code": "lb_variables.c",
		"header": "lb_variables.h",
		"license": "lgpl",
		"variables": [
			{ "type": "monotonic", "name": "oio_lb_writer_lock_alert_delay",
				"key": "core.lb.writer_lock_alert_delay",
				"descr": "Dump the time spent while holding the global writer lock, when the lock is held for longer than this threshold (in microseconds).",
				"def": "5000", "min": "1", "max": "60s" }
		]
	}
}<|MERGE_RESOLUTION|>--- conflicted
+++ resolved
@@ -341,13 +341,8 @@
 
 			{ "type": "float", "name": "oio_election_resync_timeout_req",
 				"key": "sqliterepo.outgoing.timeout.req.resync",
-<<<<<<< HEAD
-				"descr": "Sets the global timeout of a RESYNC request sent to a 'meta' service. Sent to a SLAVE DB, the RESYNC operation involves a RPC from the SLAVE to the MASTER, then a DB dump on the MASTER and restoration on the SLAVE. Thus that operation might be rather long, due to the possibility of network/disk latency/bandwidth, etc.",
-				"def": 30.0, "min": 0.01, "max": 300.0 }
-=======
 				"descr": "Sets the global timeout of a RESYNC request sent to a 'meta' service. Sent to a SLAVE DB, the RESYNC operation involves a RPC from the SLAVE to the MASTER, then a DB dump on the MASTER and restoration on the SLAVE. Thus that operation might be rather long, due to the possibility of network/disk latency/bandwidth, etc. Should be set accordingly with sqliterepo.dumps.timeout",
 				"def": 241.0, "min": 0.01, "max": 300.0 }
->>>>>>> 37c720b6
 		]
 	},
 	"sqliterepo": {
@@ -590,16 +585,12 @@
 			{ "type": "int64", "name": "sqliterepo_dump_chunk_size",
 				"key": "sqliterepo.dump.chunk_size",
 				"descr": "Size of data chunks when copying a database using the chunked DB_PIPEFROM/DB_DUMP mechanism.",
-<<<<<<< HEAD
-				"def": "8Mi", "min": 4096, "max": "2047Mi" }
-=======
 				"def": "8Mi", "min": 4096, "max": "2047Mi" },
 
 			{ "type": "int64", "name": "sqliterepo_dump_max_size",
 				"key": "sqliterepo.dump.max_size",
 				"descr": "Maximum size of a database dump. If a base is bigger than this size, it will be refused the synchronous DB_RESTORE mechanism, and will be ansynchronously restored with the DB_DUMP/DB_PIPEFROM mechanism.",
 				"def": "1024Mi", "min": 0, "max": "2047Mi" }
->>>>>>> 37c720b6
 		]
 	},
 	"rdir": {
