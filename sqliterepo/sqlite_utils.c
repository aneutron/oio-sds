/*
OpenIO SDS sqliterepo
Copyright (C) 2014 Worldine, original work as part of Redcurrant
Copyright (C) 2015 OpenIO, modified as part of OpenIO Software Defined Storage

This library is free software; you can redistribute it and/or
modify it under the terms of the GNU Lesser General Public
License as published by the Free Software Foundation; either
version 3.0 of the License, or (at your option) any later version.

This library is distributed in the hope that it will be useful,
but WITHOUT ANY WARRANTY; without even the implied warranty of
MERCHANTABILITY or FITNESS FOR A PARTICULAR PURPOSE.  See the GNU
Lesser General Public License for more details.

You should have received a copy of the GNU Lesser General Public
License along with this library.
*/

#include <string.h>

#include "sqliterepo.h"
#include "version.h"

/** @private */
struct _cache_entry_s {
	/* the size of the value, without the trailing 0 */
	guint32 len;
	guint8 flag_deleted : 1;
	guint8 flag_changed : 1;
	gchar buffer[];
};

static inline gsize _buffer_length(const gsize len) { return MAX(len,32) + 1; }

static inline gsize
_cache_entry_length(struct _cache_entry_s *e)
{
	return _buffer_length(e->len);
}

static struct _cache_entry_s *
_make_cache_entry(const gchar *buf, gsize len)
{
	/* By allocating 32 bytes for the value, we know it will ever be enough
	 * for the value that represent the version of a table in the database.
	 * Those entries are changed in place, later, because this is done really
	 * often and it saves memory allocations. */
	struct _cache_entry_s *e = g_malloc0(
			sizeof(struct _cache_entry_s) + _buffer_length(len));
	e->len = len;
	if (len > 0)
		memcpy(e->buffer, buf, len);
	return e;
}

int
sqlx_exec(sqlite3 *handle, const gchar *sql)
{
	int rc, grc = SQLITE_OK;
	const gchar *next;
	sqlite3_stmt *stmt = NULL;

	while ((grc == SQLITE_OK) && sql && *sql) {
		next = NULL;
		sqlite3_prepare_debug(rc, handle, sql, -1, &stmt, &next);
		sql = next;
		if (rc != SQLITE_OK && rc != SQLITE_DONE)
			grc = rc;
		else if (stmt) {
			sqlite3_step_debug_until_end(rc, stmt);
			if (rc != SQLITE_OK && rc != SQLITE_DONE)
				grc = rc;
			rc = sqlite3_finalize(stmt);
		}

		stmt = NULL;
	}

	return grc;
}

gboolean
sqlx_admin_set_str(struct sqlx_sqlite3_s *sq3, const gchar *k, const gchar *v)
{
	v = v ?: "";
	const gsize len = strlen(v);

	/* Avoid replacing the value if the same is already present */
	struct _cache_entry_s *prev = g_tree_lookup(sq3->admin, k);
	if (prev && len == prev->len && (!len || !memcmp(v, prev->buffer, len)))
		return FALSE;

	/* If the new value is not longer than the previous, we can even reuse
	 * the same buffer */
	if (prev && len < _cache_entry_length(prev)) {
		prev->len = g_strlcpy(prev->buffer, v, _cache_entry_length(prev));
		prev->flag_deleted = 0;
	} else {
		prev = _make_cache_entry(v, len);
		g_tree_replace(sq3->admin, g_strdup(k), prev);
	}

	prev->flag_changed = 1;
	sq3->admin_dirty = 1;
	return TRUE;
}

gboolean
sqlx_admin_init_str(struct sqlx_sqlite3_s *sq3, const gchar *k, const gchar *v)
{
	if (g_tree_lookup(sq3->admin, k))
		return FALSE;
	return sqlx_admin_set_str(sq3, k, v);
}

void
sqlx_admin_del(struct sqlx_sqlite3_s *sq3, const gchar *k)
{
	struct _cache_entry_s *v = g_tree_lookup(sq3->admin, k);
	if (v) {
		v->flag_deleted = 1;
		v->flag_changed = 0;
		sq3->admin_dirty = TRUE;
	}
}

void
sqlx_admin_del_all_user(struct sqlx_sqlite3_s *sq3)
{
	gboolean runner(gchar *k, struct _cache_entry_s *v, gpointer i UNUSED) {
		if (g_str_has_prefix(k, SQLX_ADMIN_PREFIX_USER)) {
			v->flag_deleted = 1;
			v->flag_changed = 0;
		}
		return FALSE;
	}
	g_tree_foreach(sq3->admin, (GTraverseFunc)runner, NULL);
	sq3->admin_dirty = TRUE;
}

int
sqlx_admin_has(struct sqlx_sqlite3_s *sq3, const gchar *k)
{
	return NULL != g_tree_lookup(sq3->admin, k);
}

gchar*
sqlx_admin_get_str(struct sqlx_sqlite3_s *sq3, const gchar *k)
{
	struct _cache_entry_s *v = g_tree_lookup(sq3->admin, k);
	if (!v || v->flag_deleted)
		return NULL;
	return g_strndup(v->buffer, v->len);
}

gint64
sqlx_admin_get_i64(struct sqlx_sqlite3_s *sq3, const gchar *k, const gint64 def)
{
	struct _cache_entry_s *v = g_tree_lookup(sq3->admin, k);
	if (!v || v->flag_deleted)
		return def;
	return g_ascii_strtoll(v->buffer, NULL, 10);
}

void
sqlx_admin_set_i64(struct sqlx_sqlite3_s *sq3, const gchar *k, const gint64 v)
{
	gchar buf[32];
	g_snprintf(buf, 32, "%"G_GINT64_FORMAT, v);
	sqlx_admin_set_str(sq3, k, buf);
}

gboolean
sqlx_admin_init_i64(struct sqlx_sqlite3_s *sq3, const gchar *k, const gint64 v)
{
	if (g_tree_lookup(sq3->admin, k))
		return FALSE;
	sqlx_admin_set_i64(sq3, k, v);
	return TRUE;
}

void
sqlx_admin_inc_i64(struct sqlx_sqlite3_s *sq3, const gchar *k, const gint64 delta)
{
	struct _cache_entry_s *v = g_tree_lookup(sq3->admin, k);
	if (!v)
		return sqlx_admin_set_i64(sq3, k, delta);

	/* the buffer is large enough for a single gint64, let's have no worry
	 * about the buffer length */
	v->len = g_snprintf(v->buffer, _cache_entry_length(v), "%"G_GINT64_FORMAT,
			delta + (v->flag_deleted ? 0 : g_ascii_strtoll(v->buffer, NULL, 10)));

	v->flag_changed = 1;
	v->flag_deleted = 0;
}

static void
_cache_entry_increment_version(struct _cache_entry_s *entry, const int delta)
{
	/* Build the new version string in place, as explained the buffer
	 * is large enough for the longest version string possible. So we can
	 * use the strlcpy() return size as the actual length of the buffer. */
	if (entry->flag_deleted) {
		entry->len = g_strlcpy(entry->buffer, "1:0", _cache_entry_length(entry));
	} else {
		gchar *p = strchr(entry->buffer, ':');
		if (!p) {
			entry->len = g_strlcpy(entry->buffer, "1:0", _cache_entry_length(entry));
		} else {
			const gint64 v0 = g_ascii_strtoll(entry->buffer, NULL, 10);
			const gint64 v1 = g_ascii_strtoll(p+1, NULL, 10);
			entry->len = g_snprintf(entry->buffer, _cache_entry_length(entry),
					"%"G_GINT64_FORMAT":%"G_GINT64_FORMAT, v0 + delta, v1);
		}
	}

	entry->flag_changed = 1;
	entry->flag_deleted = 0;
}

void
sqlx_admin_inc_version(struct sqlx_sqlite3_s *sq3, const gchar *k, const int delta)
{
	struct _cache_entry_s *prev = g_tree_lookup(sq3->admin, k);
	if (prev) {
		_cache_entry_increment_version(prev, delta);
		sq3->admin_dirty = TRUE;
	}
}

void
sqlx_admin_ensure_versions (struct sqlx_sqlite3_s *sq3)
{
	int rc;
	sqlite3_stmt *stmt = NULL;
	sqlite3_prepare_debug(rc, sq3->db, "SELECT name FROM sqlite_master"
			" WHERE type = 'table'", -1, &stmt, NULL);
	if (rc == SQLITE_OK) {
		EXTRA_ASSERT(stmt != NULL);
		while (SQLITE_ROW == (rc = sqlite3_step(stmt))) {
			gchar k[512];
			g_snprintf(k, sizeof(k), "version:main.%s",
					sqlite3_column_text(stmt, 0));
			sqlx_admin_init_str (sq3, k, "1:0");
		}
		sqlite3_finalize(stmt);
	}
}

gboolean
sqlx_admin_ensure_peers(struct sqlx_sqlite3_s *sq3, gchar **peers)
{
	EXTRA_ASSERT(peers != NULL);
	gboolean modified = FALSE;
	if (!sqlx_admin_has(sq3, SQLX_ADMIN_PEERS)) {
		gchar *packed_peers = g_strjoinv(",", peers);
		modified = sqlx_admin_set_str(sq3, SQLX_ADMIN_PEERS, packed_peers);
		g_free(packed_peers);
	}
	return modified;
}

void
sqlx_admin_inc_all_versions(struct sqlx_sqlite3_s *sq3, const int delta)
{
	gboolean runner(gchar *k0, struct _cache_entry_s *v, gpointer i UNUSED) {
		if (!g_str_has_prefix(k0, "version:"))
			return FALSE;
		_cache_entry_increment_version(v, delta);
		return FALSE;
	}

	g_tree_foreach(sq3->admin, (GTraverseFunc)runner, NULL);
	sq3->admin_dirty = TRUE;
}

void
sqlx_admin_set_status(struct sqlx_sqlite3_s *sq3, gint64 status)
{
	sqlx_admin_set_i64(sq3, SQLX_ADMIN_STATUS, status);
}

gint64
sqlx_admin_get_status(struct sqlx_sqlite3_s *sq3)
{
	return sqlx_admin_get_i64(sq3, SQLX_ADMIN_STATUS,
			(gint64)ADMIN_STATUS_ENABLED);
}

gchar**
sqlx_admin_get_keys(struct sqlx_sqlite3_s *sq3)
{
	gboolean runner(gchar *k, struct _cache_entry_s *v, GPtrArray *tmp) {
		if (v->flag_deleted)
			return FALSE;
		g_ptr_array_add (tmp, g_strdup(k));
		return FALSE;
	}

	GPtrArray *tmp = g_ptr_array_new ();
	g_tree_foreach (sq3->admin, (GTraverseFunc) runner, tmp);
	return (gchar**) metautils_gpa_to_array (tmp, TRUE);
}

gchar**
sqlx_admin_get_keyvalues (struct sqlx_sqlite3_s *sq3)
{
	gboolean runner(gchar *k, struct _cache_entry_s *v, GPtrArray *tmp) {
		g_ptr_array_add (tmp, g_strdup(k));
		if (v->flag_deleted)
			return FALSE;
		if (!v->buffer)
			g_ptr_array_add (tmp, g_strdup(""));
		else
			g_ptr_array_add (tmp, g_strndup((gchar*)v->buffer, v->len));
		return FALSE;
	}

	GPtrArray *tmp = g_ptr_array_new ();
	g_tree_foreach (sq3->admin, (GTraverseFunc) runner, tmp);
	return (gchar**) metautils_gpa_to_array (tmp, TRUE);
}

static guint
sqlx_admin_save (struct sqlx_sqlite3_s *sq3)
{
	int rc;
	guint count = 0;
	GError *err = NULL;
	sqlite3_stmt *stmt = NULL;
	gboolean run_to_delete = FALSE;

	EXTRA_ASSERT(sq3 != NULL);

	sqlite3_prepare_debug(rc, sq3->db,
			"INSERT OR REPLACE INTO admin (k,v) VALUES (?,?)", -1, &stmt, NULL);
	if (rc != SQLITE_OK && rc != SQLITE_DONE)
		err = SYSERR("DB error: (%d) %s", rc, sqlite3_errmsg(sq3->db));
	else {
		gboolean _save (gchar *k, struct _cache_entry_s *v, gpointer i UNUSED) {

			run_to_delete |= BOOL(v->flag_deleted);
			if (v->flag_deleted || !v->flag_changed)
				return FALSE;

			sqlite3_reset (stmt);
			sqlite3_clear_bindings (stmt);
			sqlite3_bind_text (stmt, 1, k, -1, NULL);
			if (!v->len) {
				sqlite3_bind_null (stmt, 2);
			} else {
				sqlite3_bind_blob (stmt, 2, (guint8*)v->buffer, v->len, NULL);
			}
			sqlite3_step_debug_until_end (rc, stmt);
			if (rc != SQLITE_OK && rc != SQLITE_DONE)
				err = SYSERR("DB error: (%d) %s", rc, sqlite3_errmsg(sq3->db));
			count ++;
			return err != NULL;
		}
		g_tree_foreach (sq3->admin, (GTraverseFunc)_save, NULL);
		(void) sqlite3_finalize(stmt);
	}

	if (run_to_delete && !err) {
		sqlite3_prepare_debug(rc, sq3->db,
				"DELETE FROM admin WHERE k = ?", -1, &stmt, NULL);
		if (rc != SQLITE_OK && rc != SQLITE_DONE)
			err = SYSERR("DB error: (%d) %s", rc, sqlite3_errmsg(sq3->db));
		else {
			GSList *deleted = NULL;
			gboolean _delete (gchar *k, struct _cache_entry_s *v, gpointer i UNUSED) {
				if (!v->flag_deleted)
					return FALSE;
				sqlite3_reset (stmt);
				sqlite3_clear_bindings (stmt);
				sqlite3_bind_text (stmt, 1, k, -1, NULL);
				sqlite3_step_debug_until_end (rc, stmt);
				if (rc != SQLITE_OK && rc != SQLITE_DONE)
					err = SYSERR("DB error: (%d) %s", rc, sqlite3_errmsg(sq3->db));
				else
					deleted = g_slist_prepend(deleted, k);
				count ++;
				return err != NULL;
			}
			g_tree_foreach (sq3->admin, (GTraverseFunc)_delete, NULL);
			(void) sqlite3_finalize(stmt);
			for (GSList *l = deleted; !err && l; l = l->next)
				g_tree_remove(sq3->admin, l->data);
			g_slist_free(deleted);  // values were freed by g_tree_remove
		}
	}

	if (err) {
		GRID_WARN("DB error: failed to save the admin table: (%d) %s",
				err->code, err->message);
		g_clear_error (&err);
		count = 0;
	}
	return count;
}

guint
sqlx_admin_save_lazy (struct sqlx_sqlite3_s *sq3)
{
	if (!sq3 || !sq3->admin_dirty)
		return 0;
	guint rc = sqlx_admin_save (sq3);
	sq3->admin_dirty = 0;
	return rc;
}

guint
sqlx_admin_save_lazy_tnx (struct sqlx_sqlite3_s *sq3)
{
	if (!sq3 || !sq3->admin_dirty)
		return 0;
	sqlx_exec (sq3->db, "BEGIN");
	guint rc = sqlx_admin_save (sq3);
	sqlx_exec (sq3->db, "COMMIT");
	sq3->admin_dirty = 0;
	return rc;
}

void
sqlx_admin_load(struct sqlx_sqlite3_s *sq3)
{
	sqlite3_stmt *stmt = NULL;
	int rc;

	sqlite3_prepare_debug(rc, sq3->db, "SELECT k,v FROM admin", -1, &stmt, NULL);
	if (rc == SQLITE_OK) {
		EXTRA_ASSERT(stmt != NULL);
		while (SQLITE_ROW == (rc = sqlite3_step(stmt))) {
			const gchar *k = (const gchar*)sqlite3_column_text(stmt, 0);
<<<<<<< HEAD
			GByteArray *v = g_byte_array_append(
					g_byte_array_sized_new(sqlite3_column_bytes(stmt, 1)),
					sqlite3_column_blob(stmt, 1),
					sqlite3_column_bytes(stmt, 1));
			g_tree_replace(sq3->admin, g_strdup(k), v);
=======
			g_tree_replace(sq3->admin, g_strdup(k),
					_make_cache_entry(
						sqlite3_column_blob(stmt, 1),
						sqlite3_column_bytes(stmt, 1)));
>>>>>>> a2a4e32e
		}
		sqlite3_finalize(stmt);
	}
}

void
sqlx_alert_dirty_base(struct sqlx_sqlite3_s *sq3, const char *msg)
{
	GRID_ERROR ("BUG: Base [%s][%s] %s", sq3->name.base, sq3->name.type, msg);
	g_assert (!sq3->admin_dirty);
}

struct oio_url_s*
sqlx_admin_get_url (struct sqlx_sqlite3_s *sq3)
{
	EXTRA_ASSERT(sq3 != NULL);
	struct oio_url_s *u = oio_url_empty ();
	void _set (int which, const char *k) {
		gchar *s = sqlx_admin_get_str(sq3, k);
		if (s) {
			oio_url_set (u, which, s);
			g_free (s);
		}
	}
	_set (OIOURL_NS, SQLX_ADMIN_NAMESPACE);
	_set (OIOURL_ACCOUNT, SQLX_ADMIN_ACCOUNT);
	_set (OIOURL_USER, SQLX_ADMIN_USERNAME);
	oio_url_set (u, OIOURL_TYPE, sq3->name.type);
	return u;
}

static gboolean
hook_extract(gchar *k, struct _cache_entry_s *v, GTree *version)
{
	if (!g_str_has_prefix(k, "version:"))
		return FALSE;

	gchar *p;
	if (!(p = strchr(v->buffer, ':')))
		return FALSE;

	struct object_version_s ov;
	ov.version = atoi(v->buffer);
	ov.when = atoi(p+1);
	g_tree_insert(version,
			hashstr_create(k+sizeof("version:")-1),
			g_memdup(&ov, sizeof(ov)));
	return FALSE;
}

GTree*
version_empty(void)
{
	return g_tree_new_full(hashstr_quick_cmpdata, NULL, g_free, g_free);
}

GTree*
version_extract_from_admin_tree(GTree *t)
{
	GTree *v = version_empty();
	g_tree_foreach(t, (GTraverseFunc)hook_extract, v);
	return v;
}
<|MERGE_RESOLUTION|>--- conflicted
+++ resolved
@@ -434,18 +434,10 @@
 		EXTRA_ASSERT(stmt != NULL);
 		while (SQLITE_ROW == (rc = sqlite3_step(stmt))) {
 			const gchar *k = (const gchar*)sqlite3_column_text(stmt, 0);
-<<<<<<< HEAD
-			GByteArray *v = g_byte_array_append(
-					g_byte_array_sized_new(sqlite3_column_bytes(stmt, 1)),
-					sqlite3_column_blob(stmt, 1),
-					sqlite3_column_bytes(stmt, 1));
-			g_tree_replace(sq3->admin, g_strdup(k), v);
-=======
 			g_tree_replace(sq3->admin, g_strdup(k),
 					_make_cache_entry(
 						sqlite3_column_blob(stmt, 1),
 						sqlite3_column_bytes(stmt, 1)));
->>>>>>> a2a4e32e
 		}
 		sqlite3_finalize(stmt);
 	}
