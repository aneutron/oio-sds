--- conflicted
+++ resolved
@@ -22,16 +22,13 @@
 
 
 void
-oio_events_queue_buffer_init(struct oio_events_queue_buffer_s *buf)
+oio_events_queue_buffer_init(struct oio_events_queue_buffer_s *buf,
+		gint64 delay)
 {
 	g_mutex_init(&(buf->msg_by_key_lock));
-<<<<<<< HEAD
-	oio_events_queue_buffer_renew(buf);
-=======
 	buf->msg_by_key = lru_tree_create((GCompareFunc)g_strcmp0, g_free, g_free,
 			LTO_NOATIME|LTO_NOUTIME);
 	buf->delay = delay;
->>>>>>> 94af2ac8
 }
 
 void
@@ -42,23 +39,21 @@
 }
 
 void
+oio_events_queue_buffer_set_delay(struct oio_events_queue_buffer_s *buf,
+		gint64 new_delay)
+{
+	buf->delay = new_delay;
+}
+
+void
 oio_events_queue_buffer_maybe_flush(struct oio_events_queue_buffer_s *buf,
 		GHRFunc send, gpointer user_data, guint max)
 {
-<<<<<<< HEAD
-	if (oio_ext_monotonic_time() >
-			buf->last_renew + oio_events_common_buffer_delay) {
-		GHashTable *old = oio_events_queue_buffer_renew(buf);
-		g_hash_table_foreach_steal(old, send, user_data);
-		g_hash_table_unref(old);
-	}
-=======
 	gint64 now = oio_ext_monotonic_time();
 	g_mutex_lock(&(buf->msg_by_key_lock));
 	lru_tree_foreach_older_steal(buf->msg_by_key, send, user_data,
 			now - buf->delay, max);
 	g_mutex_unlock(&(buf->msg_by_key_lock));
->>>>>>> 94af2ac8
 }
 
 void oio_events_queue_buffer_put(struct oio_events_queue_buffer_s *buf,
