# -*- coding: utf-8 -*-

# Copyright (C) 2015-2019 OpenIO SAS, as part of OpenIO SDS
#
# This library is free software; you can redistribute it and/or
# modify it under the terms of the GNU Lesser General Public
# License as published by the Free Software Foundation; either
# version 3.0 of the License, or (at your option) any later version.
#
# This library is distributed in the hope that it will be useful,
# but WITHOUT ANY WARRANTY; without even the implied warranty of
# MERCHANTABILITY or FITNESS FOR A PARTICULAR PURPOSE.  See the GNU
# Lesser General Public License for more details.
#
# You should have received a copy of the GNU Lesser General Public
# License along with this library.

# pylint: disable=no-member

import time
import binascii
import logging
import simplejson as json
import struct
from tests.utils import BaseTestCase, random_str, random_id
from oio.common import exceptions as exc
from oio.common.constants import OIO_DB_STATUS_NAME, OIO_DB_ENABLED, \
                                 OIO_DB_FROZEN, OIO_DB_DISABLED
from oio.common.easy_value import boolean_value
from oio.conscience.client import ConscienceClient


def random_content():
<<<<<<< HEAD
    """Generate an object name."""
    return 'content-' + random_str(8)


def random_container():
    """Generate a container name."""
    return 'container-' + random_str(16)
=======
    return random_str(1023)


def random_container():
    return random_str(1023)
>>>>>>> 257545a2


def merge(s0, s1):
    """Create a new dict with entries from both input dicts."""
    out = dict()
    out.update(s0)
    out.update(s1)
    return out


def gen_chunks(n):
    """Yield dummy chunk descriptions."""
    for i in range(n):
        h = binascii.hexlify(struct.pack("q", i))
        yield {"type": "chunk",
               "id": "http://127.0.0.1:6008/" + h,
               "hash": "0"*32,
               "pos": "0.0",
               "size": 0,
               "ctime": 0,
               "content": h}


def gen_names():
    index = 0
    for c0 in "01234567":
        for c1 in "01234567":
            i, index = index, index + 1
            yield i, '{0}/{1}/plop'.format(c0, c1)


class TestMeta2Containers(BaseTestCase):

    def setUp(self):
        super(TestMeta2Containers, self).setUp()
        self.ref = random_container()

    def tearDown(self):
        super(TestMeta2Containers, self).tearDown()
        try:
            params = self.param_ref(self.ref)
            self.request('POST', self.url_container('destroy'),
                         params=params,
                         headers={'X-oio-action-mode': 'force'})
            self.request('POST', self._url_ref('destroy'),
                         params=params,
                         headers={'X-oio-action-mode': 'force'})
        except Exception:
            pass

    def _create(self, params, code, autocreate=True):
        headers = {}
        if autocreate:
            headers['x-oio-action-mode'] = 'autocreate'
        data = json.dumps({'properties': {}})
        resp = self.request('POST', self.url_container('create'),
                            params=params, data=data, headers=headers)
        self.assertEqual(resp.status, code)

    def _delete(self, params):
        resp = self.request('POST', self.url_container('destroy'),
                            params=params)
        self.assertEqual(resp.status, 204)
        resp = self.request('POST', self._url_ref('destroy'),
                            params=params,
                            headers={'X-oio-action-mode': 'force'})
        self.assertEqual(resp.status, 204)

    def check_list_output(self, body, nbobj, nbpref):
        self.assertIsInstance(body, dict)
        self.assertIn('prefixes', body)
        self.assertIsInstance(body['prefixes'], list)
        self.assertEqual(len(body['prefixes']), nbpref)
        self.assertIn('objects', body)
        self.assertIsInstance(body['objects'], list)
        self.assertEqual(len(body['objects']), nbobj)

    def test_mass_delete(self):
        containers = []
        for i in range(50):
            container = random_container()
            param = self.param_ref(container)
            self._create(param, 201)
            self._delete(param)
            containers.append(container)

        args = {'id': self.account, 'prefix': 'container-'}
        url = ''.join(['http://', self.conf['services']['account'][0]['addr'],
                       '/v1.0/account/containers'])
        resp = self.request('GET', url, params=args)
        self.assertEqual(resp.status, 200)
        data = self.json_loads(resp.data)

        for l in data["listing"]:
            self.assertNotIn(l[0], containers)

    def test_create_many(self):
        params = {'acct': self.account}
        headers = {}
        headers['x-oio-action-mode'] = 'autocreate'
        headers['Content-Type'] = 'application/json'

        # Create different uploads
        data = ('{"containers":' +
                '[{"name":"test1","properties":{},"system":{}},' +
                '{"name":"test2","properties":{},"system":{}}]}')
        resp = self.request('POST', self.url_container('create_many'),
                            params=params, data=data, headers=headers)
        self.assertEqual(resp.status, 200)
        data = self.json_loads(resp.data)["containers"]
        self.assertEqual(data[0]["status"], 201)
        self.assertEqual(data[1]["status"], 201)
        self._delete(self.param_ref("test1"))
        self._delete(self.param_ref("test2"))

        # Create same upload
        data = ('{"containers":' +
                '[{"name":"test1","properties":{},"system":{}},' +
                '{"name":"test1","properties":{},"system":{}}]}')
        resp = self.request('POST', self.url_container('create_many'),
                            params=params, data=data, headers=headers)
        self.assertEqual(resp.status, 200)
        data = self.json_loads(resp.data)["containers"]
        self.assertEqual(data[0]["status"], 201)
        self.assertEqual(data[1]["status"], 433)
        self._delete(self.param_ref("test1"))

        # Empty body should be answered with an error
        resp = self.request('POST', self.url_container('create_many'),
                            params=params, headers=headers)
        self.assertEqual(resp.status, 400)

        # Create with  missing name
        data = ('{"containers":' +
                '[{"properties":{},"system":{}}' +
                ']}')
        resp = self.request('POST', self.url_container('create_many'),
                            params=params, data=data, headers=headers)
        self.assertEqual(resp.status, 400)

        # Send a non conform json (missing '{')
        data = ('{"containers":' +
                '["name":"test","properties":{},"system":{}}' +
                ']}')
        resp = self.request('POST', self.url_container('create_many'),
                            params=params, data=data, headers=headers)
        self.assertEqual(resp.status, 400)

        # Don't send account
        data = ('{"containers":' +
                '[{"name":"test1","properties":{},"system":{}}' +
                ']}')
        resp = self.request('POST', self.url_container('create_many'),
                            data=data, headers=headers)
        self.assertEqual(resp.status, 400)

        # Send empty array
        data = ('{"containers":[]}')
        resp = self.request('POST', self.url_container('create_many'),
                            data=data, headers=headers)
        self.assertEqual(resp.status, 400)

    def test_list(self):
        params = self.param_ref(self.ref)
        self._create(params, 201)

        # Fill some contents
        for i, name in gen_names():
            h = binascii.hexlify(struct.pack("q", i))
            logging.debug("id=%s name=%s", h, name)
            chunk = {"url": "http://127.0.0.1:6008/"+h,
                     "pos": "0",
                     "size": 0,
                     "hash": "0"*32}
            p = "X-oio-content-meta-"
            headers = {p+"policy": "NONE",
                       p+"id": h,
                       p+"version": "1",
                       p+"hash": "0"*32,
                       p+"length": "0",
                       p+"mime-type": "application/octet-stream",
                       p+"chunk-method": "plain/nb_copy=3"}
            p = self.param_content(self.ref, name)
            body = json.dumps([chunk, ])
            resp = self.request('POST', self.url_content('create'),
                                params=p, headers=headers, data=body)
            self.assertEqual(resp.status, 204)

        params = self.param_ref(self.ref)
        # List everything
        resp = self.request('GET', self.url_container('list'), params=params)
        self.assertEqual(resp.status, 200)
        self.check_list_output(self.json_loads(resp.data), 64, 0)

        # List with a limit
        params['max'] = 3
        resp = self.request('GET', self.url_container('list'), params=params)
        self.assertEqual(resp.status, 200)
        self.check_list_output(self.json_loads(resp.data), 3, 0)
        del params['max']

        # List with a delimiter
        params['delimiter'] = '/'
        resp = self.request('GET', self.url_container('list'), params=params)
        self.assertEqual(resp.status, 200)
        self.check_list_output(self.json_loads(resp.data), 0, 8)
        del params['delimiter']

        # List with a prefix
        params['prefix'] = '1/'
        resp = self.request('GET', self.url_container('list'), params=params)
        self.assertEqual(resp.status, 200)
        self.check_list_output(self.json_loads(resp.data), 8, 0)
        del params['prefix']

        # List with a marker
        params['marker'] = '0/'
        resp = self.request('GET', self.url_container('list'), params=params)
        self.assertEqual(resp.status, 200)
        self.check_list_output(self.json_loads(resp.data), 64, 0)
        del params['marker']

        # List with an end marker
        params['end_marker'] = '1/'
        resp = self.request('GET', self.url_container('list'), params=params)
        self.assertEqual(resp.status, 200)
        self.check_list_output(self.json_loads(resp.data), 8, 0)
        del params['end_marker']

    def test_touch(self):
        params = self.param_ref(self.ref)
        resp = self.request('POST', self.url_container('touch'), params=params)
        self.assertEqual(resp.status, 403)
        self._create(params, 201)
        resp = self.request('POST', self.url_container('touch'), params=params)
        self.assertEqual(resp.status, 204)

    def _raw_insert(self, p, code, what):
        resp = self.request('POST', self.url_container('raw_insert'),
                            params=p, data=json.dumps(what))
        self.assertEqual(resp.status, code)

    def test_raw(self):
        params = self.param_ref(self.ref)

        # Missing/invalid body
        self._raw_insert(params, 400, None)
        self._raw_insert(params, 400, "lmlkmlk")
        self._raw_insert(params, 400, 1)
        self._raw_insert(params, 400, [])
        self._raw_insert(params, 400, {})
        self._raw_insert(params, 400, [{}])

        chunks = list(gen_chunks(16))
        # any missing field
        for i in ("type", "id", "hash", "pos", "size", "content"):
            def remove_field(x):
                x = dict(x)
                del x[i]
                return x
            self._raw_insert(params, 400, map(remove_field, chunks))
        # bad size
        c0 = map(lambda x: dict(x).update({'size': "0"}), chunks)
        self._raw_insert(params, 400, c0)
        # bad ctime
        c0 = map(lambda x: dict(x).update({'ctime': "0"}), chunks)
        self._raw_insert(params, 400, c0)
        # bad position
        c0 = map(lambda x: dict(x).update({'pos': 0}), chunks)
        self._raw_insert(params, 400, c0)
        # bad content
        c0 = map(lambda x: dict(x).update({'content': 'x'}), chunks)
        self._raw_insert(params, 400, c0)
        # ok but no such container
        self._raw_insert(params, 404, chunks)

        self._create(params, 201)
        self._raw_insert(params, 204, chunks)

    def test_create_with_unknown_storage_policy(self):
        params = self.param_ref(self.ref)
        headers = {}
        headers['x-oio-action-mode'] = 'autocreate'
        headers['Content-Type'] = 'application/json'

        data = ('{"properties":{},' +
                '"system":{"sys.m2.policy.storage": "unknown"}}')
        resp = self.request('POST', self.url_container('create'),
                            params=params, data=data, headers=headers)
        self.assertEqual(resp.status, 500)
        data = self.json_loads(resp.data)
        self.assertEqual(data["status"], 480)

    def _test_create_with_status(self, status=None):
        def _status(_data):
            return _data['system']['sys.status']

        params = self.param_ref(self.ref)
        headers = {}
        headers['x-oio-action-mode'] = 'autocreate'
        headers['Content-Type'] = 'application/json'
        if status:
            data = ('{"properties":{},' +
                    '"system":{"sys.status": "%d"}}' % status)
        else:
            data = None
            status = OIO_DB_ENABLED

        resp = self.request('POST', self.url_container('create'),
                            params=params,
                            data=data,
                            headers=headers)
        self.assertEqual(resp.status, 201)

        resp = self.request('POST', self.url_container('get_properties'),
                            params=params)
        data = self.json_loads(resp.data)
        self.assertEqual(OIO_DB_STATUS_NAME.get(_status(data), "Unknown"),
                         OIO_DB_STATUS_NAME[status])

    def test_create_without_status(self):
        self._test_create_with_status(None)

    def test_create_with_enabled_status(self):
        self._test_create_with_status(OIO_DB_ENABLED)

    def test_create_with_frozen_status(self):
        self._test_create_with_status(OIO_DB_FROZEN)

    def test_create_with_disabled_status(self):
        self._test_create_with_status(OIO_DB_DISABLED)

    def test_cycle_properties(self):
        params = self.param_ref(self.ref)

        def check_properties(expected):
            resp = self.request('POST', self.url_container('get_properties'),
                                params=params)
            self.assertEqual(resp.status, 200)
            body = self.json_loads(resp.data)
            self.assertIsInstance(body, dict)
            self.assertIsInstance(body.get('properties'), dict)
            self.assertDictEqual(expected, body['properties'])

        def del_properties(keys):
            resp = self.request('POST', self.url_container('del_properties'),
                                params=params, data=json.dumps(keys))
            self.assertEqual(resp.status, 200)

        def set_properties(kv):
            resp = self.request('POST', self.url_container('set_properties'),
                                params=params,
                                data=json.dumps({'properties': kv}))
            self.assertEqual(resp.status, 200)

        # GetProperties on no container
        resp = self.request('POST', self.url_container('get_properties'),
                            params=params)
        self.assertError(resp, 404, 406)

        # Create the container
        self._create(params, 201)

        p0 = {random_content(): random_content()}
        p1 = {random_content(): random_content()}

        check_properties({})
        set_properties(p0)
        check_properties(p0)
        set_properties(p1)
        check_properties(merge(p0, p1))
        del_properties(p0.keys())
        check_properties(p1)
        del_properties(p0.keys())
        check_properties(p1)

    def _create_content(self, name, missing_chunks=0):
        headers = {'X-oio-action-mode': 'autocreate'}
        params = self.param_content(self.ref, name)
        resp = self.request('POST', self.url_content('prepare'), params=params,
                            headers=headers, data=json.dumps({'size': '1024'}))
        self.assertEqual(200, resp.status)
        chunks = self.json_loads(resp.data)
        for _ in range(0, missing_chunks):
            chunks.pop()

        stgpol = resp.getheader('x-oio-content-meta-policy')
        headers = {'x-oio-action-mode': 'autocreate',
                   'x-oio-content-meta-size': '1024',
                   'x-oio-content-meta-policy': stgpol,
                   'x-oio-content-meta-version': int(time.time()*1000000),
                   'x-oio-content-meta-id': random_id(32)}
        resp = self.request('POST', self.url_content('create'), params=params,
                            headers=headers, data=json.dumps(chunks))
        self.assertEqual(204, resp.status)

    def test_purge(self):
        params = self.param_ref(self.ref)

        # no container
        resp = self.request('POST', self.url_container('purge'),
                            params=params)
        self.assertEqual(404, resp.status)

        def purge_and_check(expected_object):
            resp = self.request('POST', self.url_container('purge'),
                                params=params)
            self.assertEqual(204, resp.status)
            resp = self.request('POST', self.url_container('get_properties'),
                                params=params)
            data = self.json_loads(resp.data)
            self.assertEqual(str(expected_object),
                             data['system']['sys.m2.objects'])
            resp = self.request('GET', self.url_container('list'),
                                params=merge(params, {'all': 1}))
            data = self.json_loads(resp.data)
            self.assertEqual(expected_object, len(data['objects']))

        # empty container
        self._create(params, 201)
        props = {"system":
                 {"sys.m2.policy.version": "3"}}
        resp = self.request('POST', self.url_container('set_properties'),
                            params=params, data=json.dumps(props))
        purge_and_check(0)

        # one content
        self._create_content("content")
        purge_and_check(1)

        # many contents
        for i in range(50):
            self._create_content("content")
            self._create_content("content2")
        purge_and_check(6)

    def _wait_account_meta2(self):
        # give account and meta2 time to catch their breath
        wait = False
        cluster = ConscienceClient({"namespace": self.ns})
        for i in range(10):
            try:
                for service in cluster.all_services("account"):
                    # Score depends only on CPU usage.
                    if int(service['score']) < 70:
                        wait = True
                        continue
                if not wait:
                    for service in cluster.all_services("meta2"):
                        # Score depends also on available storage.
                        if int(service['score']) < 50:
                            wait = True
                            continue
                    if not wait:
                        return
            except exc.OioException:
                pass
            wait = False
            time.sleep(5)
        else:
            logging.warn('Some scores may still be low, '
                         'but we already waited for 50 seconds')

    def test_flush(self):
        params = self.param_ref(self.ref)

        # no container
        resp = self.request('POST', self.url_container('flush'),
                            params=params)
        self.assertEqual(404, resp.status)

        def flush_and_check(truncated=False, objects=0, usage=0):
            resp = self.request('POST', self.url_container('flush'),
                                params=params)
            self.assertEqual(204, resp.status)
            self.assertEqual(truncated,
                             boolean_value(resp.getheader('x-oio-truncated')))
            self._wait_account_meta2()
            resp = self.request('POST', self.url_container('get_properties'),
                                params=params)
            data = self.json_loads(resp.data)
            self.assertEqual(data['system']['sys.m2.objects'], str(objects))
            self.assertEqual(data['system']['sys.m2.usage'], str(usage))
            resp = self.request('GET', self.url_container('list'),
                                params=params)
            data = self.json_loads(resp.data)
            self.assertEqual(len(data['objects']), objects)

        # empty container
        self._create(params, 201)
        flush_and_check()

        # one content
        self._create_content("content")
        flush_and_check()

        # many contents
        for i in range(80):
            self._create_content("content%02d" % i)
        flush_and_check(truncated=True, objects=16, usage=16384)
        flush_and_check()

    def _check_missing_chunks(self, expected_missing_chunks):
        params = self.param_ref(self.ref)
        resp = self.request('POST', self.url_container('get_properties'),
                            params=params)
        self.assertEqual(resp.status, 200)
        data = self.json_loads(resp.data)
        self.assertEqual(str(expected_missing_chunks),
                         data['system']['sys.m2.chunks.missing'])

    def _delete_content(self, obj_name):
        params = self.param_content(self.ref, obj_name)
        resp = self.request('POST', self.url_content('delete'), params=params)
        self.assertEqual(resp.status, 204)

    def test_missing_chunks(self):
        stg_policy = self.conscience.info().get(
            'options', dict()).get('storage_policy')
        if stg_policy != 'THREECOPIES' and stg_policy != 'EC':
            self.skipTest('The storage policy must be THREECOPIES or EC')

        self._create_content('content0', missing_chunks=0)
        self._check_missing_chunks(0)

        self._create_content('content1', missing_chunks=1)
        self._check_missing_chunks(1)

        self._create_content('content2', missing_chunks=0)
        self._check_missing_chunks(1)
        self._create_content('content2', missing_chunks=1)
        self._check_missing_chunks(2)

        self._create_content('content3', missing_chunks=1)
        self._check_missing_chunks(3)
        self._create_content('content3', missing_chunks=0)
        self._check_missing_chunks(2)

        self._delete_content('content1')
        self._check_missing_chunks(1)

        if stg_policy != "EC":
            return

        self._create_content('content4', missing_chunks=2)
        self._check_missing_chunks(3)

        self._create_content('content5', missing_chunks=0)
        self._check_missing_chunks(3)
        self._create_content('content5', missing_chunks=2)
        self._check_missing_chunks(5)

        self._create_content('content6', missing_chunks=2)
        self._check_missing_chunks(7)
        self._create_content('content6', missing_chunks=0)
        self._check_missing_chunks(5)

        self._delete_content('content4')
        self._check_missing_chunks(3)


class TestMeta2Contents(BaseTestCase):
    def setUp(self):
        super(TestMeta2Contents, self).setUp()
        self.ref = random_container()

    @classmethod
    def setUpClass(cls):
        super(TestMeta2Contents, cls).setUpClass()
        cls._cls_reload_meta()
        cls._cls_reload_proxy()

    def tearDown(self):
        super(TestMeta2Contents, self).tearDown()
        try:
            params = self.param_ref(self.ref)
            self.request('POST', self.url_container('destroy'),
                         params=params, headers={'X-oio-action-mode': 'force'})
            self.request('POST', self._url_ref('destroy'),
                         params=params, headers={'X-oio-action-mode': 'force'})
        except Exception:
            pass

    def valid_chunks(self, tab):
        self.assertIsInstance(tab, list)
        for chunk in tab:
            self.assertIsInstance(chunk, dict)
            self.assertListEqual(sorted(chunk.keys()),
                                 sorted(['url', 'pos', 'hash',
                                        'size', 'score', 'real_url']))
            self.assertIsInstance(chunk['size'], int)
        return True

    def test_prepare(self):
        headers = {'X-oio-action-mode': 'autocreate'}
        params = self.param_content(self.ref, random_content())

        resp = self.request('POST', self.url_content('prepare'), params=params)
        self.assertError(resp, 400, 400)
        resp = self.request('POST', self.url_content('prepare'),
                            params=params, data=json.dumps({'size': 1024}))
        self.assertError(resp, 404, 406)
        resp = self.request('POST', self.url_content('prepare'),
                            params=params, data=json.dumps({'size': 1024}),
                            headers=headers)
        self.assertEqual(resp.status, 200)
        self.assertTrue(self.valid_chunks(self.json_loads(resp.data)))
        # TODO test /content/prepare with additional useless parameters
        # TODO test /content/prepare with invalid sizes

    def test_create_without_content_id(self):
        headers = {'X-oio-action-mode': 'autocreate'}
        params = self.param_content(self.ref, random_content())
        resp = self.request('POST', self.url_content('prepare'), params=params,
                            headers=headers, data=json.dumps({'size': '1024'}))
        self.assertEqual(resp.status, 200)
        chunks = self.json_loads(resp.data)

        stgpol = resp.getheader('x-oio-content-meta-policy')
        headers = {'x-oio-action-mode': 'autocreate',
                   'x-oio-content-meta-size': '1024',
                   'x-oio-content-meta-policy': stgpol}
        resp = self.request('POST', self.url_content('create'), params=params,
                            headers=headers, data=json.dumps(chunks))
        self.assertEqual(resp.status, 400)

    def test_spare_with_one_missing(self):
        headers = {'X-oio-action-mode': 'autocreate'}
        params = self.param_content(self.ref, random_content())
        resp = self.request('POST', self.url_content('prepare2'),
                            params=params, data=json.dumps({'size': 1024}),
                            headers=headers)
        obj_meta = self.json_loads(resp.data)
        # Get a list of chunks for future spare request
        chunks = obj_meta['chunks']
        # Extract one chunk from the list
        chunks.pop()
        if len(chunks) < 1:
            self.skip(
                'Must run with a storage policy requiring more than 1 chunk')
            return

        # Do the spare request, specify that we already know some chunks
        resp = self.request('POST', self.url_content('spare'), params=params,
                            data=json.dumps({"notin": chunks, "broken": []}))
        self.assertEqual(resp.status, 200)
        spare_data = self.json_loads(resp.data)
        # Since we extracted one chunk, there must be exactly one chunk in
        # the response (plus one property telling the "quality" of the chunk)
        self.assertEqual(1, len(spare_data['chunks']))
        self.assertEqual(1, len(spare_data['properties']))

    def test_spare_with_one_broken(self):
        headers = {'X-oio-action-mode': 'autocreate'}
        params = self.param_content(self.ref, random_content())
        resp = self.request('POST', self.url_content('prepare2'),
                            params=params, data=json.dumps({'size': 1024}),
                            headers=headers)
        obj_meta = self.json_loads(resp.data)
        # Get a list of chunks for future spare request
        chunks = obj_meta['chunks']
        if len(self.conf['services']['rawx']) < len(chunks) + 1:
            self.skip('Not enough rawx services (%d+1 required)' % len(chunks))
            return

        # Extract one chunk from the list, keep it for later
        broken = chunks.pop()

        # Do the spare request, specify that we already know some chunks,
        # and we know some chunk location is broken.
        resp = self.request('POST', self.url_content('spare'), params=params,
                            data=json.dumps(
                                {"notin": chunks,
                                 "broken": [broken]}))
        self.assertEqual(resp.status, 200)
        spare_data = self.json_loads(resp.data)
        # Since we extracted one chunk, there must be exactly one chunk in
        # the response (plus one property telling the "quality" of the chunk)
        self.assertEqual(1, len(spare_data['chunks']))
        self.assertEqual(1, len(spare_data['properties']))
        broken_netloc = broken['url'].split('/')[2]
        spare_netloc = spare_data['chunks'][0]['id'].split('/')[2]
        self.assertNotEqual(broken_netloc, spare_netloc)

    def test_spare_errors(self):
        params = self.param_content(self.ref, random_content())
        resp = self.request('POST', self.url_content('spare'), params=params)
        self.assertError(resp, 400, 400)
        resp = self.request('POST', self.url_content('spare'), params=params,
                            data=json.dumps({}))
        self.assertError(resp, 400, 400)
        resp = self.request('POST', self.url_content('spare'), params=params,
                            data=json.dumps({"notin": "", "broken": ""}))
        self.assertError(resp, 400, 400)
        resp = self.request('POST', self.url_content('spare'), params=params,
                            data=json.dumps({"notin": [], "broken": []}))
        self.assertError(resp, 400, 400)

    def _create_content(self, name):
        headers = {'X-oio-action-mode': 'autocreate'}
        params = self.param_content(self.ref, name)
        resp = self.request('POST', self.url_content('prepare'), params=params,
                            headers=headers, data=json.dumps({'size': '1024'}))
        self.assertEqual(resp.status, 200)
        chunks = self.json_loads(resp.data)

        stgpol = resp.getheader('x-oio-content-meta-policy')
        headers = {'x-oio-action-mode': 'autocreate',
                   'x-oio-content-meta-size': '1024',
                   'x-oio-content-meta-policy': stgpol,
                   'x-oio-content-meta-version': int(time.time()*1000000),
                   'x-oio-content-meta-id': random_id(32)}
        resp = self.request('POST', self.url_content('create'), params=params,
                            headers=headers, data=json.dumps(chunks))
        self.assertEqual(resp.status, 204)

    def test_delete_many(self):
        # Send no account
        params = self.param_ref(self.ref)
        params['acct'] = ""
        resp = self.request('POST', self.url_content('delete_many'),
                            params=params)
        self.assertError(resp, 400, 400)

        # Send no container
        params = self.param_ref("")
        resp = self.request('POST', self.url_content('delete_many'),
                            params=params)
        self.assertError(resp, 400, 400)

        # Send empty body
        params = self.param_ref(self.ref)
        resp = self.request('POST', self.url_content('delete_many'),
                            params=params)
        self.assertError(resp, 400, 400)

        # Send empty content
        data = ('{"contents"}')
        resp = self.request('POST', self.url_content('delete_many'),
                            params=params, data=data)
        self.assertError(resp, 400, 400)

        # Send empty array
        data = ('{"contents":[]}')
        resp = self.request('POST', self.url_content('delete_many'),
                            params=params, data=data)
        self.assertError(resp, 400, 400)

        # Send one existent
        self._create_content('should_exist')
        data = ('{"contents":[{"name":"should_exist"}]}')
        resp = self.request('POST', self.url_content('delete_many'),
                            params=params, data=data)
        json_data = self.json_loads(resp.data)
        self.assertEqual(resp.status, 200)
        self.assertEqual(json_data['contents'][0]['status'], 204)

        # Send one nonexistent
        data = ('{"contents":[{"name":"should_not_exist"}]}')
        resp = self.request('POST', self.url_content('delete_many'),
                            params=params, data=data)
        json_data = self.json_loads(resp.data)
        self.assertEqual(json_data['contents'][0]['status'], 420)
        # Send one existent and one nonexistent
        self._create_content('should_exist')
        data = ('{"contents":[{"name":"should_exist"},'
                + '{"name":"should_not_exist"}]}')
        resp = self.request('POST', self.url_content('delete_many'),
                            params=params, data=data)
        json_data = self.json_loads(resp.data)
        self.assertEqual(resp.status, 200)
        self.assertEqual(json_data['contents'][0]['status'], 204)
        self.assertEqual(json_data['contents'][1]['status'], 420)
        # Send 2 nonexistents
        data = ('{"contents":[{"name":"should_not_exist"},'
                + '{"name":"should_also_not_exist"}]}')
        resp = self.request('POST', self.url_content('delete_many'),
                            params=params, data=data)
        json_data = self.json_loads(resp.data)
        self.assertEqual(json_data['contents'][0]['status'], 420)
        self.assertEqual(json_data['contents'][1]['status'], 420)
        # Send 2 existents
        self._create_content('should_exist')
        self._create_content('should_also_exist')
        data = ('{"contents":[{"name":"should_exist"},'
                + '{"name":"should_also_exist"}]}')
        resp = self.request('POST', self.url_content('delete_many'),
                            params=params, data=data)
        json_data = self.json_loads(resp.data)
        self.assertEqual(resp.status, 200)
        self.assertEqual(json_data['contents'][0]['status'], 204)
        self.assertEqual(json_data['contents'][1]['status'], 204)

        strange_paths = [
            "Annual report.txt",
            "foo+bar=foobar.txt",
            "100%_bug_free.c",
            "forward/slash/allowed",
            "I\\put\\backslashes\\and$dollar$signs$in$file$names",
            "Je suis tombé sur la tête, mais ça va bien.",
            "%s%f%u%d%%",
            "carriage\rreturn",
            "line\nfeed",
            "ta\tbu\tla\ttion",
            "controlchars",
        ]
        contents = []
        for name in strange_paths:
            self._create_content(name)
            contents.append({"name": name})
        data = json.dumps({"contents": contents})
        resp = self.request('POST', self.url_content('delete_many'),
                            params=params, data=data)
        json_data = self.json_loads(resp.data)
        self.assertEqual(resp.status, 200)
        for r in json_data['contents']:
            self.assertEqual(r['status'], 204)

    def test_cycle_properties(self):
        path = random_content()
        params = self.param_content(self.ref, path)

        def get_ok(expected):
            resp = self.request('POST', self.url_content('get_properties'),
                                params=params)
            self.assertEqual(resp.status, 200)
            body = self.json_loads(resp.data)
            self.assertIsInstance(body, dict)
            self.assertIsInstance(body.get('properties'), dict)
            self.assertDictEqual(expected, body['properties'])

        def del_ok(keys):
            resp = self.request('POST', self.url_content('del_properties'),
                                params=params, data=json.dumps(keys))
            self.assertEqual(resp.status, 204)

        def set_ok(kv):
            resp = self.request('POST', self.url_content('set_properties'),
                                params=params,
                                data=json.dumps({'properties': kv}))
            self.assertEqual(resp.status, 204)

        # GetProperties on no content
        resp = self.request('POST', self.url_content('get_properties'),
                            params=params)
        self.assertError(resp, 404, 406)

        # Create the content
        self._create_content(path)

        p0 = {random_content(): random_content()}
        p1 = {random_content(): random_content()}

        get_ok({})
        set_ok(p0)
        set_ok(p1)
        get_ok(merge(p0, p1))
        del_ok(p0.keys())
        get_ok(p1)
        del_ok(p0.keys())
        get_ok(p1)

    def test_cycle_content(self):
        path = random_content()
        headers = {'x-oio-action-mode': 'autocreate'}
        params = self.param_content(self.ref, path)

        resp = self.request('GET', self.url_content('show'), params=params)
        self.assertError(resp, 404, 406)

        resp = self.request('POST', self.url_content('touch'), params=params)
        self.assertError(resp, 404, 406)

        resp = self.request('POST', self.url_content('prepare'),
                            data=json.dumps({'size': '1024'}),
                            params=params, headers=headers)
        self.assertEqual(resp.status, 200)
        chunks = self.json_loads(resp.data)

        stgpol = resp.getheader('x-oio-content-meta-policy')
        headers = {'x-oio-action-mode': 'autocreate',
                   'x-oio-content-meta-size': '1024',
                   'x-oio-content-meta-policy': stgpol,
                   'x-oio-content-meta-version': int(time.time()*1000000),
                   'x-oio-content-meta-id': random_id(32)}
        resp = self.request('POST', self.url_content('create'),
                            params=params, headers=headers,
                            data=json.dumps(chunks))
        self.assertEqual(resp.status, 204)

        # # FIXME check re-create depending on the container's ver'policy
        # resp = self.request('POST', self.url_content('create'),
        #                         params=params,
        #                         headers=headers,
        #                         data=json.dumps(chunks))
        # self.assertEqual(resp.status, 201)

        resp = self.request('GET', self.url_content('show'), params=params)
        self.assertEqual(resp.status, 200)

        resp = self.request('GET', self.url_content('show'), params=params)
        self.assertEqual(resp.status, 200)

        resp = self.request('POST', self.url_content('delete'), params=params)
        self.assertEqual(resp.status, 204)

        resp = self.request('GET', self.url_content('show'), params=params)
        self.assertError(resp, 404, 420)

        resp = self.request('POST', self.url_content('delete'), params=params)
        self.assertError(resp, 404, 420)

    def test_drain_content(self):
        path = random_content()
        params = self.param_content(self.ref, path)

        self._create_content(path)
        # Drain Content
        resp = self.request('POST', self.url_content('drain'), params=params)
        self.assertEqual(resp.status, 204)
        # TruncateShouldFail
        trunc_param = {"size": 0}
        trunc_param.update(params)
        resp = self.request('POST', self.url_content('truncate'),
                            params=trunc_param)
        self.assertError(resp, 410, 427)
        # AppendShouldFail
        headers = {'X-oio-action-mode': 'autocreate'}
        resp = self.request('POST', self.url_content('prepare'),
                            data=json.dumps({'size': '1024'}),
                            params=params, headers=headers)
        self.assertEqual(resp.status, 200)
        chunks = self.json_loads(resp.data)
        append_param = {"append": 1}
        append_param.update(params)
        stgpol = resp.getheader('x-oio-content-meta-policy')
        headers = {'x-oio-action-mode': 'autocreate',
                   'x-oio-content-meta-size': '1024',
                   'x-oio-content-meta-policy': stgpol,
                   'x-oio-content-meta-id': random_id(32)}
        resp = self.request('POST', self.url_content('create'),
                            params=append_param, headers=headers,
                            data=json.dumps(chunks))
        self.assertError(resp, 410, 427)
        # ShowShouldFail
        # Currently the proxy execute the same action for 'show' and 'locate'.
        # Since this give the location of the chunks it should failed for a
        # drained content.
        resp = self.request('GET', self.url_content('show'), params=params)
        self.assertError(resp, 410, 427)
        # LocateShouldFail
        resp = self.request('GET', self.url_content('locate'), params=params)
        self.assertError(resp, 410, 427)

        # UpdateShouldFail
        headers = {'X-oio-action-mode': 'autocreate'}
        resp = self.request('POST', self.url_content('prepare'),
                            data=json.dumps({'size': '1024'}),
                            params=params, headers=headers)
        self.assertEqual(resp.status, 200)
        chunks = self.json_loads(resp.data)

        stgpol = resp.getheader('x-oio-content-meta-policy')
        headers = {'x-oio-action-mode': 'autocreate',
                   'x-oio-content-meta-policy': stgpol,
                   'x-oio-content-meta-size': '1024'}
        resp = self.request('POST', self.url_content('update'),
                            params=params, headers=headers,
                            data=json.dumps(chunks))
        self.assertError(resp, 410, 427)

        # DeleteShouldWork
        resp = self.request('POST', self.url_content('delete'), params=params)
        self.assertEqual(resp.status, 204)
        # CreateShouldWork
        self._create_content(path)
        self.assertEqual(resp.status, 204)
        resp = self.request('POST', self.url_content('drain'), params=params)
        self.assertEqual(resp.status, 204)
        self._create_content(path)
        resp = self.request('POST', self.url_content('drain'), params=params)
        self.assertEqual(resp.status, 204)
        # TouchShouldWork
        resp = self.request('POST', self.url_content('touch'), params=params)
        self.assertEqual(resp.status, 204)
        # SetpropShouldWork
        # If a drain is done on a snapshot we will no be able to set a
        # propertie because the container would be frozen, but if a drain is
        # done on a content of a none frozen container it should work
        resp = self.request('POST', self.url_content('set_properties'),
                            params=params,
                            data=json.dumps({'properties': {"color": "blue"}}))
        self.assertEqual(resp.status, 204)
        # getpropShouldWork
        resp = self.request('POST', self.url_content('get_properties'),
                            params=params)
        self.assertEqual(resp.status, 200)
        # delpropShouldWork
        resp = self.request('POST', self.url_content('del_properties'),
                            params=params, data=json.dumps(['color']))
        self.assertEqual(resp.status, 204)

        # Drain non existing content should failed
        params = self.param_content(self.ref, 'Non_existing')
        resp = self.request('POST', self.url_content('drain'), params=params)
        self.assertError(resp, 404, 420)

    def test_purge(self):
        path = random_content()
        params = self.param_content(self.ref, path)

        # no container
        resp = self.request('POST', self.url_content('purge'),
                            params=params)
        self.assertEqual(404, resp.status)

        def purge_and_check(expected_object):
            resp = self.request('POST', self.url_content('purge'),
                                params=params)
            self.assertEqual(204, resp.status)
            resp = self.request('POST', self.url_container('get_properties'),
                                params=params)
            data = self.json_loads(resp.data)
            self.assertEqual(str(expected_object),
                             data['system']['sys.m2.objects'])
            resp = self.request('GET', self.url_container('list'),
                                params=merge(params, {'all': 1}))
            data = self.json_loads(resp.data)
            self.assertEqual(expected_object, len(data['objects']))

        # one content
        self._create_content(path)
        props = {"system":
                 {"sys.m2.policy.version": "3"}}
        resp = self.request('POST', self.url_container('set_properties'),
                            params=params, data=json.dumps(props))
        purge_and_check(1)

        # many contents
        for i in range(100):
            self._create_content(path)
        purge_and_check(3)

        # other contents
        for i in range(5):
            self._create_content("content")
        purge_and_check(8)

        # object desn't exist
        params = self.param_content(self.ref, "wrong")
        purge_and_check(8)<|MERGE_RESOLUTION|>--- conflicted
+++ resolved
@@ -31,21 +31,13 @@
 
 
 def random_content():
-<<<<<<< HEAD
     """Generate an object name."""
-    return 'content-' + random_str(8)
+    return random_str(1023)
 
 
 def random_container():
     """Generate a container name."""
-    return 'container-' + random_str(16)
-=======
     return random_str(1023)
-
-
-def random_container():
-    return random_str(1023)
->>>>>>> 257545a2
 
 
 def merge(s0, s1):
