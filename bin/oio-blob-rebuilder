#!/usr/bin/env python

# oio-blob-rebuilder.py
# Copyright (C) 2015-2018 OpenIO SAS, as part of OpenIO SDS
#
# This program is free software: you can redistribute it and/or modify
# it under the terms of the GNU Affero General Public License as
# published by the Free Software Foundation, either version 3 of the
# License, or (at your option) any later version.
#
# This program is distributed in the hope that it will be useful,
# but WITHOUT ANY WARRANTY; without even the implied warranty of
# MERCHANTABILITY or FITNESS FOR A PARTICULAR PURPOSE.  See the
# GNU Affero General Public License for more details.
#
# You should have received a copy of the GNU Affero General Public License
# along with this program.  If not, see <http://www.gnu.org/licenses/>.

import argparse
import sys

from oio.cli import make_logger_args_parser, get_logger_from_args
from oio.rebuilder.blob_rebuilder import DEFAULT_REBUILDER_TUBE, \
    BlobRebuilder, DistributedBlobRebuilder


def make_arg_parser():
    log_parser = make_logger_args_parser()
    descr = """
Rebuild chunks that were on the specified volume, or chunks listed in
the input file. If no input file is provided, the list of chunks is
obtained by requesting the associated rdir service. In that case,
it is necessary to declare an incident (with 'openio volume admin incident')
before running this tool. This tool can also keep listening to a beanstalkd
tube for broken chunks events.
"""
    parser = argparse.ArgumentParser(description=descr, parents=[log_parser])
    parser.add_argument('namespace', help="Namespace")
    parser.add_argument('--volume',
                        help="Id of the volume to rebuild (IP:PORT)")
    parser.add_argument('--dry-run', action='store_true',
                        help="Display actions but do nothing")
    parser.add_argument('--rdir-fetch-limit', type=int,
                        help="Maximum of entries returned in "
                             "each rdir response (100)")
    parser.add_argument('--report-interval', type=int,
                        help="Report interval in seconds (3600)")
    parser.add_argument('--workers', type=int,
                        help="Number of workers (1)")
    parser.add_argument('--chunks-per-second', type=int,
                        help="Max chunks per second per worker (30)")
    parser.add_argument("--random-wait", type=int,
                        help="Random wait (in microseconds)")
<<<<<<< HEAD
=======
    parser.add_argument('-q', '--quiet', action='store_true',
                        help="Don't print log on console")
>>>>>>> 23a35924
    parser.add_argument('--allow-same-rawx', action='store_true',
                        help="Allow rebuilding a chunk on the original rawx")
    dft_help = "Try to delete faulty chunks after they have been rebuilt " \
               "elsewhere. This option is useful if the chunks you are " \
               "rebuilding are not actually missing but are corrupted."
    parser.add_argument('--delete-faulty-chunks', action='store_true',
                        help=dft_help)
    ifile_help = "Read chunks from this file instead of rdir. " \
                 "Each line should be formatted like " \
                 "'container_id|content_id|short_chunk_id_or_position'."
    parser.add_argument('--input-file', nargs='?',
                        help=ifile_help)
    beanstalkd_help = """Listen to broken chunks events from a beanstalkd tube
                      instead of querying rdir. If --distributed is in use,
                      listen to rebuilt chunk events from a beanstalkd tube."""
    parser.add_argument('--beanstalkd',
                        metavar='IP:PORT',
                        help=beanstalkd_help)
    parser.add_argument(
        '--beanstalkd-tube',
        metavar='LISTENER_TUBE',
        help='The beanstalkd tube to use to listen (default: "%s")'
             % DEFAULT_REBUILDER_TUBE)
    distributed_help = "Send broken chunks to beanstalkd tubes " \
                       "instead of rebuilding them locally " \
                       "(the following options are ignored: " \
                       "--dry-run, --workers, --chunks-per-second, " \
                       "--allow-same-rawx, --delete-faulty-chunks)"
    parser.add_argument('--distributed',
                        metavar='IP:PORT;IP:PORT;...',
                        help=distributed_help)
    parser.add_argument(
        '--distributed-tube',
        metavar='SENDER_TUBE',
        help=('The beanstalkd tube to use to send the broken chunks '
              '(default: "%s")' % DEFAULT_REBUILDER_TUBE))

    return parser


def main():
    args = make_arg_parser().parse_args()

    if not any((args.volume, args.input_file, args.beanstalkd)):
        raise ValueError('Missing VOLUME, INPUT_FILE or beanstalkd address')

    conf = {}
    conf['allow_same_rawx'] = args.allow_same_rawx
    conf['dry_run'] = args.dry_run
    conf['namespace'] = args.namespace

    conf['syslog_prefix'] = 'OIO,%s,blob-rebuilder,%s' % \
        (args.namespace,
         args.volume or
         args.input_file or
         ('tube:' + (args.beanstalkd_tube or DEFAULT_REBUILDER_TUBE)))

    logger = get_logger_from_args(args, default_conf=conf)

    if args.beanstalkd_tube is not None:
        conf['beanstalkd_tube'] = args.beanstalkd_tube
    if args.distributed_tube is not None:
        conf['distributed_tube'] = args.distributed_tube
    if args.rdir_fetch_limit is not None:
        conf['rdir_fetch_limit'] = args.rdir_fetch_limit
    if args.report_interval is not None:
        conf['report_interval'] = args.report_interval
    if args.workers is not None:
        conf['workers'] = args.workers
    if args.chunks_per_second is not None:
        conf['items_per_second'] = args.chunks_per_second
    if args.random_wait:
        conf['random_wait'] = args.random_wait

    success = False
    try:
        if args.distributed:
            blob_rebuilder = DistributedBlobRebuilder(
                conf, logger, args.volume, args.distributed,
                beanstalkd_addr=args.beanstalkd,
                input_file=args.input_file,
                try_chunk_delete=args.delete_faulty_chunks)
        else:
            blob_rebuilder = BlobRebuilder(
                conf, logger, args.volume,
                beanstalkd_addr=args.beanstalkd,
                input_file=args.input_file,
                try_chunk_delete=args.delete_faulty_chunks)
        success = blob_rebuilder.rebuilder_pass()
    except KeyboardInterrupt:
        logger.info('Exiting')
    except Exception as exc:
        logger.exception('ERROR in rebuilder: %s', exc)
    if not success:
        sys.exit(1)


if __name__ == '__main__':
    main()<|MERGE_RESOLUTION|>--- conflicted
+++ resolved
@@ -1,7 +1,7 @@
 #!/usr/bin/env python
 
 # oio-blob-rebuilder.py
-# Copyright (C) 2015-2018 OpenIO SAS, as part of OpenIO SDS
+# Copyright (C) 2015-2019 OpenIO SAS, as part of OpenIO SDS
 #
 # This program is free software: you can redistribute it and/or modify
 # it under the terms of the GNU Affero General Public License as
@@ -51,11 +51,6 @@
                         help="Max chunks per second per worker (30)")
     parser.add_argument("--random-wait", type=int,
                         help="Random wait (in microseconds)")
-<<<<<<< HEAD
-=======
-    parser.add_argument('-q', '--quiet', action='store_true',
-                        help="Don't print log on console")
->>>>>>> 23a35924
     parser.add_argument('--allow-same-rawx', action='store_true',
                         help="Allow rebuilding a chunk on the original rawx")
     dft_help = "Try to delete faulty chunks after they have been rebuilt " \
